package main

import (
	"bytes"
	"context"
	"crypto/tls"
	"crypto/x509"
	"errors"
	"fmt"
	"log/slog"
	"net"
	"net/http"
	"os"
	"path/filepath"
	"runtime"
	"strconv"
	"strings"
	"time"

	"github.com/apache/thrift/lib/go/thrift"
	"github.com/go-kit/kit/log"
	"github.com/go-kit/kit/log/level"
	"github.com/kolide/kit/fsutil"
	"github.com/kolide/kit/logutil"
	"github.com/kolide/kit/ulid"
	"github.com/kolide/kit/version"
	"github.com/kolide/launcher/cmd/launcher/internal"
	"github.com/kolide/launcher/cmd/launcher/internal/updater"
	"github.com/kolide/launcher/ee/control/actionqueue"
	"github.com/kolide/launcher/ee/control/consumers/acceleratecontrolconsumer"
	"github.com/kolide/launcher/ee/control/consumers/flareconsumer"
	"github.com/kolide/launcher/ee/control/consumers/keyvalueconsumer"
	"github.com/kolide/launcher/ee/control/consumers/notificationconsumer"
	desktopRunner "github.com/kolide/launcher/ee/desktop/runner"
	"github.com/kolide/launcher/ee/localserver"
	"github.com/kolide/launcher/pkg/agent"
	"github.com/kolide/launcher/pkg/agent/flags"
	"github.com/kolide/launcher/pkg/agent/knapsack"
	"github.com/kolide/launcher/pkg/agent/storage"
	agentbbolt "github.com/kolide/launcher/pkg/agent/storage/bbolt"
	"github.com/kolide/launcher/pkg/autoupdate"
	"github.com/kolide/launcher/pkg/autoupdate/tuf"
	"github.com/kolide/launcher/pkg/backoff"
	"github.com/kolide/launcher/pkg/contexts/ctxlog"
	"github.com/kolide/launcher/pkg/debug"
	"github.com/kolide/launcher/pkg/debug/checkups"
	"github.com/kolide/launcher/pkg/launcher"
	"github.com/kolide/launcher/pkg/log/logshipper"
	"github.com/kolide/launcher/pkg/log/multislogger"
	"github.com/kolide/launcher/pkg/log/teelogger"
	"github.com/kolide/launcher/pkg/osquery"
	"github.com/kolide/launcher/pkg/osquery/runsimple"
	osqueryInstanceHistory "github.com/kolide/launcher/pkg/osquery/runtime/history"
	"github.com/kolide/launcher/pkg/rungroup"
	"github.com/kolide/launcher/pkg/service"
	"github.com/kolide/launcher/pkg/traces/exporter"
	"github.com/kolide/launcher/pkg/windows/powereventwatcher"

	"go.etcd.io/bbolt"
)

const (
	// Subsystems that launcher listens for control server updates on
	agentFlagsSubsystemName  = "agent_flags"
	serverDataSubsystemName  = "kolide_server_data"
	desktopMenuSubsystemName = "kolide_desktop_menu"
	authTokensSubsystemName  = "auth_tokens"
)

// runLauncher is the entry point into running launcher. It creates a
// rungroups with the various options, and goes! If autoupdate is
// enabled, the finalizers will trigger various restarts.
func runLauncher(ctx context.Context, cancel func(), slogger, systemSlogger *multislogger.MultiSlogger, opts *launcher.Options) error {
	thrift.ServerConnectivityCheckInterval = 100 * time.Millisecond

	logger := ctxlog.FromContext(ctx)
	logger = log.With(logger, "caller", log.DefaultCaller, "session_pid", os.Getpid())

	go runOsqueryVersionCheck(ctx, logger, opts.OsquerydPath)

	// If delay_start is configured, wait before running launcher.
	if opts.DelayStart > 0*time.Second {
		level.Debug(logger).Log(
			"msg", "delay_start configured, waiting before starting launcher",
			"delay_start", opts.DelayStart.String(),
		)
		time.Sleep(opts.DelayStart)
	}

	level.Debug(logger).Log("msg", "runLauncher starting")

	// We've seen launcher intermittently be unable to recover from
	// DNS failures in the past, so this check gives us a little bit
	// of room to ensure that we are able to resolve DNS requests
	// before proceeding with starting launcher.
	//
	// Note that the SplitN won't work for bare ip6 addresses.
	if err := backoff.WaitFor(func() error {
		hostport := strings.SplitN(opts.KolideServerURL, ":", 2)
		_, lookupErr := net.LookupIP(hostport[0])
		return lookupErr
	}, 10*time.Second, 1*time.Second); err != nil {
		level.Info(logger).Log(
			"msg", "could not successfully perform IP lookup before starting launcher, proceeding anyway",
			"kolide_server_url", opts.KolideServerURL,
			"err", err,
		)
	}

	// determine the root directory, create one if it's not provided
	rootDirectory := opts.RootDirectory
	var err error
	if rootDirectory == "" {
		rootDirectory, err = agent.MkdirTemp(launcher.DefaultRootDirectoryPath)
		if err != nil {
			return fmt.Errorf("creating temporary root directory: %w", err)
		}
		level.Info(logger).Log(
			"msg", "using default system root directory",
			"path", rootDirectory,
		)
	}

	if err := os.MkdirAll(rootDirectory, fsutil.DirMode); err != nil {
		return fmt.Errorf("creating root directory: %w", err)
	}
	// Ensure permissions are correct, regardless of umask settings -- we use
	// DirMode (0755) because the desktop processes that run as the user
	// must be able to access the root directory as well.
	if err := os.Chmod(rootDirectory, fsutil.DirMode); err != nil {
		return fmt.Errorf("chmodding root directory: %w", err)
	}
	if filepath.Dir(rootDirectory) == "/var/kolide-k2" {
		// We need to ensure the same for the parent of the root directory, but we only
		// want to do the same for Kolide-created directories.
		if err := os.Chmod(filepath.Dir(rootDirectory), fsutil.DirMode); err != nil {
			return fmt.Errorf("chmodding root directory parent: %w", err)
		}
	}

	if _, err := osquery.DetectPlatform(); err != nil {
		return fmt.Errorf("detecting platform: %w", err)
	}

	debugAddrPath := filepath.Join(rootDirectory, "debug_addr")
	debug.AttachDebugHandler(debugAddrPath, logger)
	defer os.Remove(debugAddrPath)

	// open the database for storing launcher data, we do it here
	// because it's passed to multiple actors. Add a timeout to
	// this. Note that the timeout is documented as failing
	// unimplemented on windows, though empirically it seems to
	// work.
	boltOptions := &bbolt.Options{Timeout: time.Duration(30) * time.Second}
	db, err := bbolt.Open(filepath.Join(rootDirectory, "launcher.db"), 0600, boltOptions)
	if err != nil {
		return fmt.Errorf("open launcher db: %w", err)
	}
	defer db.Close()

	if err := writePidFile(filepath.Join(rootDirectory, "launcher.pid")); err != nil {
		return fmt.Errorf("write launcher pid to file: %w", err)
	}

	stores, err := agentbbolt.MakeStores(logger, db)
	if err != nil {
		return fmt.Errorf("failed to create stores: %w", err)
	}

	fcOpts := []flags.Option{flags.WithCmdLineOpts(opts)}
	flagController := flags.NewFlagController(logger, stores[storage.AgentFlagsStore], fcOpts...)
	k := knapsack.New(stores, flagController, db, slogger, systemSlogger)

	if k.Debug() {
		// If we're in debug mode, then we assume we want to echo _all_ logs to stderr.
		k.AddSlogHandler(slog.NewJSONHandler(os.Stderr, &slog.HandlerOptions{
			AddSource: true,
			Level:     slog.LevelDebug,
		}))
	}

	// Need to set up the log shipper so that we can get the logger early
	// and pass it to the various systems.
	var logShipper *logshipper.LogShipper
	if k.ControlServerURL() != "" {
		logShipper = logshipper.New(k, logger)
		logger = teelogger.New(logger, logShipper)
		logger = log.With(logger, "caller", log.Caller(5))
<<<<<<< HEAD

		k.AddSlogHandler(logShipper.SlogHandler())
=======
		ctx = ctxlog.NewContext(ctx, logger) // Set the logger back in the ctx
>>>>>>> e0e1d1a2
	}

	// construct the appropriate http client based on security settings
	httpClient := http.DefaultClient
	if k.InsecureTLS() {
		httpClient = &http.Client{
			Transport: &http.Transport{
				TLSClientConfig: &tls.Config{
					InsecureSkipVerify: true,
				},
			},
		}
	}

	// If we have successfully opened the DB, and written a pid,
	// we expect we're live. Record the version for osquery to
	// pickup
	internal.RecordLauncherVersion(rootDirectory)

	// create the certificate pool
	var rootPool *x509.CertPool
	if k.RootPEM() != "" {
		rootPool = x509.NewCertPool()
		pemContents, err := os.ReadFile(k.RootPEM())
		if err != nil {
			return fmt.Errorf("reading root certs PEM at path: %s: %w", k.RootPEM(), err)
		}
		if ok := rootPool.AppendCertsFromPEM(pemContents); !ok {
			return fmt.Errorf("found no valid certs in PEM at path: %s", k.RootPEM())
		}
	}
	// create a rungroup for all the actors we create to allow for easy start/stop
	runGroup := rungroup.NewRunGroup(logger)

	// Add the log checkpoints to the rungroup, and run it once early, to try to get data into the logs.
	checkpointer := checkups.NewCheckupLogger(logger, k)
	checkpointer.Once(ctx)
	runGroup.Add("logcheckpoint", checkpointer.Run, checkpointer.Interrupt)

	// Create a channel for signals
	sigChannel := make(chan os.Signal, 1)

	// Add a rungroup to catch things on the sigChannel
	signalListener := newSignalListener(sigChannel, cancel, logger)
	runGroup.Add("sigChannel", signalListener.Execute, signalListener.Interrupt)

	powerEventWatcher, err := powereventwatcher.New(k, log.With(logger, "component", "power_event_watcher"))
	if err != nil {
		level.Debug(logger).Log("msg", "could not init power event watcher", "err", err)
	} else {
		runGroup.Add("powerEventWatcher", powerEventWatcher.Execute, powerEventWatcher.Interrupt)
	}

	var client service.KolideService
	{
		switch k.Transport() {
		case "grpc":
			grpcConn, err := service.DialGRPC(k.KolideServerURL(), k.InsecureTLS(), k.InsecureTransportTLS(), k.CertPins(), rootPool, logger)
			if err != nil {
				return fmt.Errorf("dialing grpc server: %w", err)
			}
			defer grpcConn.Close()
			client = service.NewGRPCClient(grpcConn, logger)
		case "jsonrpc":
			client = service.NewJSONRPCClient(k.KolideServerURL(), k.InsecureTLS(), k.InsecureTransportTLS(), k.CertPins(), rootPool, logger)
		case "osquery":
			client = service.NewNoopClient(logger)
		default:
			return errors.New("invalid transport option selected")
		}
	}

	// init osquery instance history
	if err := osqueryInstanceHistory.InitHistory(k.OsqueryHistoryInstanceStore()); err != nil {
		return fmt.Errorf("error initializing osquery instance history: %w", err)
	}

	// create the osquery extension for launcher. This is where osquery itself is launched.
	extension, runnerRestart, runnerShutdown, err := createExtensionRuntime(ctx, k, client)
	if err != nil {
		return fmt.Errorf("create extension with runtime: %w", err)
	}
	runGroup.Add("osqueryExtension", extension.Execute, extension.Interrupt)

	versionInfo := version.Version()
	level.Info(logger).Log(
		"msg", "started kolide launcher",
		"version", versionInfo.Version,
		"build", versionInfo.Revision,
	)

	// Create the control service and services that depend on it
	var runner *desktopRunner.DesktopUsersProcessesRunner
	if k.ControlServerURL() == "" {
		level.Debug(logger).Log("msg", "control server URL not set, will not create control service")
	} else {
		controlService, err := createControlService(ctx, logger, k.ControlStore(), k)
		if err != nil {
			return fmt.Errorf("failed to setup control service: %w", err)
		}
		runGroup.Add("controlService", controlService.ExecuteWithContext(ctx), controlService.Interrupt)

		// serverDataConsumer handles server data table updates
		controlService.RegisterConsumer(serverDataSubsystemName, keyvalueconsumer.New(k.ServerProvidedDataStore()))
		// agentFlagConsumer handles agent flags pushed from the control server
		controlService.RegisterConsumer(agentFlagsSubsystemName, keyvalueconsumer.New(flagController))

		runner, err = desktopRunner.New(
			k,
			desktopRunner.WithLogger(logger),
			desktopRunner.WithAuthToken(ulid.New()),
			desktopRunner.WithUsersFilesRoot(rootDirectory),
		)
		if err != nil {
			return fmt.Errorf("failed to create desktop runner: %w", err)
		}

		runGroup.Add("desktopRunner", runner.Execute, runner.Interrupt)
		controlService.RegisterConsumer(desktopMenuSubsystemName, runner)

		// create an action queue for all other action style commands
		actionsQueue := actionqueue.New(
			actionqueue.WithContext(ctx),
			actionqueue.WithLogger(logger),
			actionqueue.WithStore(k.ControlServerActionsStore()),
			actionqueue.WithOldNotificationsStore(k.SentNotificationsStore()),
		)
		runGroup.Add("actionsQueue", actionsQueue.StartCleanup, actionsQueue.StopCleanup)
		controlService.RegisterConsumer(actionqueue.ActionsSubsystem, actionsQueue)

		// register accelerate control consumer
		actionsQueue.RegisterActor(acceleratecontrolconsumer.AccelerateControlSubsystem, acceleratecontrolconsumer.New(k))

		// register flare consumer
		actionsQueue.RegisterActor(flareconsumer.FlareSubsystem, flareconsumer.New(logger, k))

		// create notification consumer
		notificationConsumer, err := notificationconsumer.NewNotifyConsumer(
			runner,
			ctx,
			notificationconsumer.WithLogger(logger),
		)
		if err != nil {
			return fmt.Errorf("failed to set up notifier: %w", err)
		}

		// register notifications consumer
		actionsQueue.RegisterActor(notificationconsumer.NotificationSubsystem, notificationConsumer)

		// Set up our tracing instrumentation
		authTokenConsumer := keyvalueconsumer.New(k.TokenStore())
		if err := controlService.RegisterConsumer(authTokensSubsystemName, authTokenConsumer); err != nil {
			return fmt.Errorf("failed to register auth token consumer: %w", err)
		}

		if exp, err := exporter.NewTraceExporter(ctx, k, extension, logger); err != nil {
			level.Debug(logger).Log(
				"msg", "could not set up trace exporter",
				"err", err,
			)
		} else {
			runGroup.Add("traceExporter", exp.Execute, exp.Interrupt)
			controlService.RegisterSubscriber(authTokensSubsystemName, exp)
		}

		// begin log shipping and subsribe to token updates
		// nil check incase it failed to create for some reason
		if logShipper != nil {
			runGroup.Add("logShipper", logShipper.Run, logShipper.Stop)
			controlService.RegisterSubscriber(authTokensSubsystemName, logShipper)
			controlService.RegisterSubscriber(agentFlagsSubsystemName, logShipper)
		}

		if metadataWriter := internal.NewMetadataWriter(logger, k); metadataWriter == nil {
			level.Debug(logger).Log(
				"msg", "unable to set up metadata writer",
				"err", err,
			)
		} else {
			controlService.RegisterSubscriber(serverDataSubsystemName, metadataWriter)
			// explicitly trigger the ping at least once to ensure updated metadata is written
			// on upgrades, the subscriber will continue to do this automatically when new
			// information is made available from server_data (e.g. on a fresh install)
			metadataWriter.Ping()
		}
	}

	runEECode := k.ControlServerURL() != "" || k.IAmBreakingEELicense()

	// at this moment, these values are the same. This variable is here to help humans parse what's happening
	runLocalServer := runEECode
	if runLocalServer {
		ls, err := localserver.New(
			k,
			localserver.WithLogger(logger),
		)

		if err != nil {
			// For now, log this and move on. It might be a fatal error
			level.Error(logger).Log("msg", "Failed to setup localserver", "error", err)
		}

		ls.SetQuerier(extension)
		runGroup.Add("localserver", ls.Start, ls.Interrupt)
	}

	// If autoupdating is enabled, run the new autoupdater
	if k.Autoupdate() {
		// Create a new TUF autoupdater
		metadataClient := http.DefaultClient
		metadataClient.Timeout = 30 * time.Second
		mirrorClient := http.DefaultClient
		mirrorClient.Timeout = 8 * time.Minute // gives us extra time to avoid a timeout on download
		tufAutoupdater, err := tuf.NewTufAutoupdater(
			k,
			metadataClient,
			mirrorClient,
			extension,
			tuf.WithLogger(logger),
			tuf.WithOsqueryRestart(runnerRestart),
		)
		if err != nil {
			return fmt.Errorf("creating TUF autoupdater updater: %w", err)
		}

		runGroup.Add("tufAutoupdater", tufAutoupdater.Execute, tufAutoupdater.Interrupt)
	}

	// Run the legacy autoupdater only if autoupdating is enabled and the given channel hasn't moved
	// to the new autoupdater yet.
	if k.Autoupdate() && !tuf.ChannelUsesNewAutoupdater(k.UpdateChannel()) {
		osqueryUpdaterconfig := &updater.UpdaterConfig{
			Logger:             logger,
			RootDirectory:      rootDirectory,
			AutoupdateInterval: k.AutoupdateInterval(),
			UpdateChannel:      autoupdate.UpdateChannel(k.UpdateChannel()),
			NotaryURL:          k.NotaryServerURL(),
			MirrorURL:          k.MirrorServerURL(),
			NotaryPrefix:       k.NotaryPrefix(),
			HTTPClient:         httpClient,
			InitialDelay:       k.AutoupdateInitialDelay() + k.AutoupdateInterval()/2,
			SigChannel:         sigChannel,
		}

		// create an updater for osquery
		osqueryLegacyUpdater, err := updater.NewUpdater(ctx, opts.OsquerydPath, runnerRestart, osqueryUpdaterconfig)
		if err != nil {
			return fmt.Errorf("create osquery updater: %w", err)
		}
		runGroup.Add("osqueryLegacyAutoupdater", osqueryLegacyUpdater.Execute, osqueryLegacyUpdater.Interrupt)

		launcherUpdaterconfig := &updater.UpdaterConfig{
			Logger:             logger,
			RootDirectory:      rootDirectory,
			AutoupdateInterval: k.AutoupdateInterval(),
			UpdateChannel:      autoupdate.UpdateChannel(k.UpdateChannel()),
			NotaryURL:          k.NotaryServerURL(),
			MirrorURL:          k.MirrorServerURL(),
			NotaryPrefix:       k.NotaryPrefix(),
			HTTPClient:         httpClient,
			InitialDelay:       k.AutoupdateInitialDelay(),
			SigChannel:         sigChannel,
		}

		// create an updater for launcher
		launcherPath, err := os.Executable()
		if err != nil {
			logutil.Fatal(logger, "err", err)
		}
		launcherLegacyUpdater, err := updater.NewUpdater(
			ctx,
			launcherPath,
			updater.UpdateFinalizer(logger, func() error {
				// stop desktop on auto updates
				if runner != nil {
					runner.Interrupt(nil)
				}
				return runnerShutdown()
			}),
			launcherUpdaterconfig,
		)
		if err != nil {
			return fmt.Errorf("create launcher updater: %w", err)
		}
		runGroup.Add("launcherLegacyAutoupdater", launcherLegacyUpdater.Execute, launcherLegacyUpdater.Interrupt)
	}

	if err := runGroup.Run(); err != nil {
		return fmt.Errorf("run service: %w", err)
	}

	return nil
}

func writePidFile(path string) error {
	if err := os.WriteFile(path, []byte(strconv.Itoa(os.Getpid())), 0600); err != nil {
		return fmt.Errorf("writing pidfile: %w", err)
	}
	return nil
}

// runOsqueryVersionCheck execs the osqueryd binary in the background when we're running
// on darwin. Operating on our theory that some startup delay issues for osquery might
// be due to the notarization check taking too long, we execute the binary here ahead
// of time in the hopes of getting the check out of the way. This is expected to be called
// from a goroutine, and thus does not return an error.
func runOsqueryVersionCheck(ctx context.Context, logger log.Logger, osquerydPath string) {
	if runtime.GOOS != "darwin" {
		return
	}

	logger = log.With(logger, "component", "osquery-version-check")

	var output bytes.Buffer

	osq, err := runsimple.NewOsqueryProcess(osquerydPath, runsimple.WithStdout(&output))
	if err != nil {
		level.Error(logger).Log("msg", "unable to create process", "err", err)
		return
	}

	// This has a somewhat long timeout, in case there's a notarization fetch
	versionCtx, versionCancel := context.WithTimeout(ctx, 30*time.Second)
	defer versionCancel()

	startTime := time.Now().UnixMilli()

	osqErr := osq.RunVersion(versionCtx)
	executionTimeMs := time.Now().UnixMilli() - startTime
	outTrimmed := strings.TrimSpace(output.String())

	if osqErr != nil {
		level.Error(logger).Log("msg", "could not check osqueryd version", "output", outTrimmed, "err", err, "execution_time_ms", executionTimeMs)
		return
	}

	level.Debug(logger).Log("msg", "checked osqueryd version", "version", outTrimmed, "execution_time_ms", executionTimeMs)
}<|MERGE_RESOLUTION|>--- conflicted
+++ resolved
@@ -186,12 +186,8 @@
 		logShipper = logshipper.New(k, logger)
 		logger = teelogger.New(logger, logShipper)
 		logger = log.With(logger, "caller", log.Caller(5))
-<<<<<<< HEAD
-
 		k.AddSlogHandler(logShipper.SlogHandler())
-=======
 		ctx = ctxlog.NewContext(ctx, logger) // Set the logger back in the ctx
->>>>>>> e0e1d1a2
 	}
 
 	// construct the appropriate http client based on security settings
