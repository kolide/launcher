--- conflicted
+++ resolved
@@ -41,11 +41,7 @@
 	kolidelog "github.com/kolide/launcher/ee/log/osquerylogs"
 	"github.com/kolide/launcher/ee/powereventwatcher"
 	"github.com/kolide/launcher/ee/tuf"
-<<<<<<< HEAD
-=======
 	"github.com/kolide/launcher/pkg/augeas"
-	"github.com/kolide/launcher/pkg/autoupdate"
->>>>>>> f36db67f
 	"github.com/kolide/launcher/pkg/backoff"
 	"github.com/kolide/launcher/pkg/contexts/ctxlog"
 	"github.com/kolide/launcher/pkg/debug"
@@ -319,13 +315,8 @@
 		return fmt.Errorf("error initializing osquery instance history: %w", err)
 	}
 
-<<<<<<< HEAD
-	// create the osquery extension for launcher. This is where osquery itself is launched.
-	extension, runnerRestart, _, err := createExtensionRuntime(ctx, k, client)
-=======
 	// create the osquery extension
 	extension, err := createExtensionRuntime(ctx, k, client)
->>>>>>> f36db67f
 	if err != nil {
 		return fmt.Errorf("create extension with runtime: %w", err)
 	}
@@ -521,68 +512,6 @@
 		}
 	}
 
-<<<<<<< HEAD
-=======
-	// Run the legacy autoupdater only if autoupdating is enabled and the new autoupdater
-	// is not yet in use.
-	if k.Autoupdate() && !k.UseTUFAutoupdater() {
-		osqueryUpdaterconfig := &updater.UpdaterConfig{
-			Logger:             logger,
-			RootDirectory:      rootDirectory,
-			AutoupdateInterval: k.AutoupdateInterval(),
-			UpdateChannel:      autoupdate.UpdateChannel(k.UpdateChannel()),
-			NotaryURL:          k.NotaryServerURL(),
-			MirrorURL:          k.MirrorServerURL(),
-			NotaryPrefix:       k.NotaryPrefix(),
-			HTTPClient:         httpClient,
-			InitialDelay:       k.AutoupdateInitialDelay() + k.AutoupdateInterval()/2,
-			SigChannel:         sigChannel,
-		}
-
-		// create an updater for osquery
-		osqueryLegacyUpdater, err := updater.NewUpdater(ctx, opts.OsquerydPath, osqueryRunner.Restart, osqueryUpdaterconfig)
-		if err != nil {
-			return fmt.Errorf("create osquery updater: %w", err)
-		}
-		runGroup.Add("osqueryLegacyAutoupdater", osqueryLegacyUpdater.Execute, osqueryLegacyUpdater.Interrupt)
-
-		launcherUpdaterconfig := &updater.UpdaterConfig{
-			Logger:             logger,
-			RootDirectory:      rootDirectory,
-			AutoupdateInterval: k.AutoupdateInterval(),
-			UpdateChannel:      autoupdate.UpdateChannel(k.UpdateChannel()),
-			NotaryURL:          k.NotaryServerURL(),
-			MirrorURL:          k.MirrorServerURL(),
-			NotaryPrefix:       k.NotaryPrefix(),
-			HTTPClient:         httpClient,
-			InitialDelay:       k.AutoupdateInitialDelay(),
-			SigChannel:         sigChannel,
-		}
-
-		// create an updater for launcher
-		launcherPath, err := os.Executable()
-		if err != nil {
-			logutil.Fatal(logger, "err", err)
-		}
-		launcherLegacyUpdater, err := updater.NewUpdater(
-			ctx,
-			launcherPath,
-			updater.UpdateFinalizer(logger, func() error {
-				// stop desktop on auto updates
-				if runner != nil {
-					runner.Interrupt(nil)
-				}
-				return osqueryRunner.Shutdown()
-			}),
-			launcherUpdaterconfig,
-		)
-		if err != nil {
-			return fmt.Errorf("create launcher updater: %w", err)
-		}
-		runGroup.Add("launcherLegacyAutoupdater", launcherLegacyUpdater.Execute, launcherLegacyUpdater.Interrupt)
-	}
-
->>>>>>> f36db67f
 	startupSpan.End()
 
 	if err := runGroup.Run(); err != nil {
