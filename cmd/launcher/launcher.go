--- conflicted
+++ resolved
@@ -185,7 +185,10 @@
 		checkpointer.SetQuerier(extension)
 	}()
 
-	// figure out if we should spawn desktop processes, this is should get simpler in the future
+	// Figure out if we should enable desktop process spawning by default:
+	// If we're in a Kolide test environment, process spawning should be enabled by default.
+	// For production, it is disabled by default.
+	// In both cases, process spawning can be overridden via control server interaction -- see agent_flags subsystem.
 	desktopProcessSpawningEnabled :=
 		opts.KolideServerURL == "k2device-preprod.kolide.com" ||
 			opts.KolideServerURL == "localhost:3443" ||
@@ -211,19 +214,13 @@
 		desktopFlagsBucketConsumer := control.NewBucketConsumer(logger, db, "agent_flags")
 		controlService.RegisterConsumer("agent_flags", desktopFlagsBucketConsumer)
 
-		isKolideTestEnvironment := opts.KolideServerURL == "k2device-preprod.kolide.com" || opts.KolideServerURL == "localhost:3443" || opts.KolideServerURL == "localhost:3000" || strings.HasSuffix(opts.KolideServerURL, "herokuapp.com")
 		runner = desktopRunner.New(
 			desktopRunner.WithLogger(logger),
 			desktopRunner.WithUpdateInterval(time.Second*5),
 			desktopRunner.WithHostname(opts.KolideServerURL),
 			desktopRunner.WithAuthToken(ulid.New()),
 			desktopRunner.WithUsersFilesRoot(rootDirectory),
-<<<<<<< HEAD
-			// If we're in a Kolide test environment, process spawning should be enabled by default. For production, process spawning is set via control server interaction.
-			desktopRunner.WithProcessSpawningEnabled(isKolideTestEnvironment),
-=======
 			desktopRunner.WithProcessSpawningEnabled(desktopProcessSpawningEnabled),
->>>>>>> fea599f7
 			desktopRunner.WithGetter(desktopFlagsBucketConsumer),
 		)
 		runGroup.Add(runner.Execute, runner.Interrupt)
