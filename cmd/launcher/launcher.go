package main

import (
	"context"
	"crypto/tls"
	"crypto/x509"
	"errors"
	"fmt"
	"net/http"
	"os"
	"os/signal"
	"path/filepath"
	"strconv"
	"time"

	"github.com/go-kit/kit/log"
	"github.com/go-kit/kit/log/level"
	"github.com/kolide/kit/logutil"
	"github.com/kolide/kit/ulid"
	"github.com/kolide/kit/version"
	"github.com/kolide/launcher/cmd/launcher/internal"
	"github.com/kolide/launcher/cmd/launcher/internal/updater"
	"github.com/kolide/launcher/ee/control"
	"github.com/kolide/launcher/ee/control/consumers/notificationconsumer"
	desktopRunner "github.com/kolide/launcher/ee/desktop/runner"
	"github.com/kolide/launcher/ee/localserver"
	"github.com/kolide/launcher/pkg/agent"
	agentbbolt "github.com/kolide/launcher/pkg/agent/storage/bbolt"
<<<<<<< HEAD
	"github.com/kolide/launcher/pkg/agent/types"
=======
	"github.com/kolide/launcher/pkg/autoupdate/tuf"
>>>>>>> 914fad5c
	"github.com/kolide/launcher/pkg/contexts/ctxlog"
	"github.com/kolide/launcher/pkg/debug"
	"github.com/kolide/launcher/pkg/launcher"
	"github.com/kolide/launcher/pkg/log/checkpoint"
	"github.com/kolide/launcher/pkg/osquery"
	osqueryInstanceHistory "github.com/kolide/launcher/pkg/osquery/runtime/history"
	"github.com/kolide/launcher/pkg/service"
	"github.com/oklog/run"

	"go.etcd.io/bbolt"
)

const (
	// Subsystems that launcher listens for control server updates on
	agentFlagsSubsystemName  = "agent_flags"
	serverDataSubsystemName  = "kolide_server_data"
	desktopMenuSubsystemName = "kolide_desktop_menu"
)

// runLauncher is the entry point into running launcher. It creates a
// rungroups with the various options, and goes! If autoupdate is
// enabled, the finalizers will trigger various restarts.
func runLauncher(ctx context.Context, cancel func(), opts *launcher.Options) error {
	logger := log.With(ctxlog.FromContext(ctx), "caller", log.DefaultCaller)
	level.Debug(logger).Log("msg", "runLauncher starting")

	// determine the root directory, create one if it's not provided
	rootDirectory := opts.RootDirectory
	if rootDirectory == "" {
		rootDirectory, err := agent.MkdirTemp(defaultRootDirectory)
		if err != nil {
			return fmt.Errorf("creating temporary root directory: %w", err)
		}
		level.Info(logger).Log(
			"msg", "using default system root directory",
			"path", rootDirectory,
		)
	}

	if err := os.MkdirAll(rootDirectory, 0700); err != nil {
		return fmt.Errorf("creating root directory: %w", err)
	}

	if _, err := osquery.DetectPlatform(); err != nil {
		return fmt.Errorf("detecting platform: %w", err)
	}

	debugAddrPath := filepath.Join(rootDirectory, "debug_addr")
	debug.AttachDebugHandler(debugAddrPath, logger)
	defer os.Remove(debugAddrPath)

	// construct the appropriate http client based on security settings
	httpClient := http.DefaultClient
	if opts.InsecureTLS {
		httpClient = &http.Client{
			Transport: &http.Transport{
				TLSClientConfig: &tls.Config{
					InsecureSkipVerify: true,
				},
			},
		}
	}

	// open the database for storing launcher data, we do it here
	// because it's passed to multiple actors. Add a timeout to
	// this. Note that the timeout is documented as failing
	// unimplemented on windows, though empirically it seems to
	// work.
	boltOptions := &bbolt.Options{Timeout: time.Duration(30) * time.Second}
	db, err := bbolt.Open(filepath.Join(rootDirectory, "launcher.db"), 0600, boltOptions)
	if err != nil {
		return fmt.Errorf("open launcher db: %w", err)
	}
	defer db.Close()

	if err := writePidFile(filepath.Join(rootDirectory, "launcher.pid")); err != nil {
		return fmt.Errorf("write launcher pid to file: %w", err)
	}

	storage, err := agentbbolt.NewStorage(logger, db)
	if err != nil {
		return fmt.Errorf("failed to create storage: %w", err)
	}
	ktx := types.NewKontext(storage, db)

	// If we have successfully opened the DB, and written a pid,
	// we expect we're live. Record the version for osquery to
	// pickup
	internal.RecordLauncherVersion(rootDirectory)

	// Try to ensure useful info in the logs
	checkpointer := checkpoint.New(logger, db, *opts)
	checkpointer.Run()

	// create the certificate pool
	var rootPool *x509.CertPool
	if opts.RootPEM != "" {
		rootPool = x509.NewCertPool()
		pemContents, err := os.ReadFile(opts.RootPEM)
		if err != nil {
			return fmt.Errorf("reading root certs PEM at path: %s: %w", opts.RootPEM, err)
		}
		if ok := rootPool.AppendCertsFromPEM(pemContents); !ok {
			return fmt.Errorf("found no valid certs in PEM at path: %s", opts.RootPEM)
		}
	}
	// create a rungroup for all the actors we create to allow for easy start/stop
	var runGroup run.Group

	// Create a channel for signals
	sigChannel := make(chan os.Signal, 1)

	// Add a rungroup to catch things on the sigChannel
	// Attach a notifier for os.Interrupt
	runGroup.Add(func() error {
		signal.Notify(sigChannel, os.Interrupt)
		select {
		case <-sigChannel:
			level.Info(logger).Log("msg", "beginnning shutdown via signal")
			return nil
		}
	}, func(err error) {
		level.Info(logger).Log("msg", "interrupted", "err", err)
		level.Debug(logger).Log("msg", "interrupted", "err", err, "stack", fmt.Sprintf("%+v", err))
		cancel()
		close(sigChannel)
	})

	var client service.KolideService
	{
		switch opts.Transport {
		case "grpc":
			grpcConn, err := service.DialGRPC(opts.KolideServerURL, opts.InsecureTLS, opts.InsecureTransport, opts.CertPins, rootPool, logger)
			if err != nil {
				return fmt.Errorf("dialing grpc server: %w", err)
			}
			defer grpcConn.Close()
			client = service.NewGRPCClient(grpcConn, logger)
		case "jsonrpc":
			client = service.NewJSONRPCClient(opts.KolideServerURL, opts.InsecureTLS, opts.InsecureTransport, opts.CertPins, rootPool, logger)
		case "osquery":
			client = service.NewNoopClient(logger)
		default:
			return errors.New("invalid transport option selected")
		}
	}

	// init osquery instance history
	if err := osqueryInstanceHistory.InitHistory(storage.GetStore(types.OsqueryHistoryInstance)); err != nil {
		return fmt.Errorf("error initializing osquery instance history: %w", err)
	}

	// create the osquery extension for launcher. This is where osquery itself is launched.
	extension, runnerRestart, runnerShutdown, err := createExtensionRuntime(ctx, ktx, client, opts)
	if err != nil {
		return fmt.Errorf("create extension with runtime: %w", err)
	}
	runGroup.Add(extension.Execute, extension.Interrupt)

	versionInfo := version.Version()
	level.Info(logger).Log(
		"msg", "started kolide launcher",
		"version", versionInfo.Version,
		"build", versionInfo.Revision,
	)

	go func() {
		// Sleep to give osquery time to startup before the checkpointer starts using it.
		time.Sleep(30 * time.Second)
		checkpointer.SetQuerier(extension)
	}()

	var controlService *control.ControlService

	// Create the control service and services that depend on it
	var runner *desktopRunner.DesktopUsersProcessesRunner
	if opts.ControlServerURL == "" {
		level.Debug(logger).Log("msg", "control server URL not set, will not create control service")
	} else {
<<<<<<< HEAD
		controlService, err := createControlService(ctx, logger, storage.GetStore(types.ControlStore), opts)
=======
		controlStore, err := agentbbolt.NewStore(logger, db, controlServiceBucketName)
		if err != nil {
			return fmt.Errorf("failed to create KVStore: %w", err)
		}

		controlService, err = createControlService(ctx, logger, controlStore, opts)
>>>>>>> 914fad5c
		if err != nil {
			return fmt.Errorf("failed to setup control service: %w", err)
		}
		runGroup.Add(controlService.ExecuteWithContext(ctx), controlService.Interrupt)

		// serverDataBucketConsumer handles server data table updates
		controlService.RegisterConsumer(serverDataSubsystemName, storage.GetStore(types.ServerProvidedDataStore))
		controlService.RegisterConsumer(agentFlagsSubsystemName, storage.GetStore(types.AgentFlagsStore))

		desktopEnabledRaw, err := storage.GetStore(types.AgentFlagsStore).Get([]byte("desktop_enabled_v1"))
		if err != nil {
			level.Debug(logger).Log("msg", "failed to query desktop_enabled_v1 flag", "err", err)
		}

		// For now, while we're in transition from K2 to device trust, we want to default to _not_ running
		// the desktop process. This can be overridden via control server interaction -- if the desktop_enabled_v1
		// flag is present (regardless of it's value), this indicates control server has told launcher to enable desktop.
		desktopProcessSpawningEnabled := desktopEnabledRaw != nil

		runner = desktopRunner.New(
			desktopRunner.WithLogger(logger),
			desktopRunner.WithUpdateInterval(time.Second*5),
			desktopRunner.WithMenuRefreshInterval(time.Minute*15),
			desktopRunner.WithHostname(opts.KolideServerURL),
			desktopRunner.WithAuthToken(ulid.New()),
			desktopRunner.WithUsersFilesRoot(rootDirectory),
			desktopRunner.WithProcessSpawningEnabled(desktopProcessSpawningEnabled),
			desktopRunner.WithGetter(storage.GetStore(types.AgentFlagsStore)),
		)
		runGroup.Add(runner.Execute, runner.Interrupt)
		controlService.RegisterConsumer(desktopMenuSubsystemName, runner)
		controlService.RegisterSubscriber(agentFlagsSubsystemName, runner)

		// Run the notification service
		notificationConsumer, err := notificationconsumer.NewNotifyConsumer(
			storage.GetStore(types.SentNotificationsStore),
			runner,
			ctx,
			notificationconsumer.WithLogger(logger),
		)
		if err != nil {
			return fmt.Errorf("failed to set up notifier: %w", err)
		}
		// Runs the cleanup routine for old notification records
		runGroup.Add(notificationConsumer.Execute, notificationConsumer.Interrupt)

		if err := controlService.RegisterConsumer(notificationconsumer.NotificationSubsystem, notificationConsumer); err != nil {
			return fmt.Errorf("failed to register notify consumer: %w", err)
		}
	}

	// runEECode feels like it should move up to the opts level.
	// We have some stuff there that sets `controlServerURL`
	runEECode := opts.ControlServerURL != "" || opts.IAmBreakingEELicense

	// at this moment, these values are the same. This variable is here to help humans parse what's happening
	runLocalServer := runEECode
	if runLocalServer {
<<<<<<< HEAD
		ls, err := localserver.New(logger, storage.GetStore(types.ConfigStore), opts.KolideServerURL)
=======
		ls, err := localserver.New(db,
			opts.KolideServerURL,
			localserver.WithLogger(logger),
			localserver.WithControlService(controlService),
		)

>>>>>>> 914fad5c
		if err != nil {
			// For now, log this and move on. It might be a fatal error
			level.Error(logger).Log("msg", "Failed to setup localserver", "error", err)
		}

		ls.SetQuerier(extension)
		runGroup.Add(ls.Start, ls.Interrupt)
	}

	// If the autoupdater is enabled, enable it for both osquery and launcher
	if opts.Autoupdate {
		osqueryUpdaterconfig := &updater.UpdaterConfig{
			Logger:             logger,
			RootDirectory:      rootDirectory,
			AutoupdateInterval: opts.AutoupdateInterval,
			UpdateChannel:      opts.UpdateChannel,
			NotaryURL:          opts.NotaryServerURL,
			MirrorURL:          opts.MirrorServerURL,
			NotaryPrefix:       opts.NotaryPrefix,
			HTTPClient:         httpClient,
			InitialDelay:       opts.AutoupdateInitialDelay + opts.AutoupdateInterval/2,
			SigChannel:         sigChannel,
		}

		// create an updater for osquery
		osqueryLegacyUpdater, err := updater.NewUpdater(ctx, opts.OsquerydPath, runnerRestart, osqueryUpdaterconfig)
		if err != nil {
			return fmt.Errorf("create osquery updater: %w", err)
		}
		runGroup.Add(osqueryLegacyUpdater.Execute, osqueryLegacyUpdater.Interrupt)

		launcherUpdaterconfig := &updater.UpdaterConfig{
			Logger:             logger,
			RootDirectory:      rootDirectory,
			AutoupdateInterval: opts.AutoupdateInterval,
			UpdateChannel:      opts.UpdateChannel,
			NotaryURL:          opts.NotaryServerURL,
			MirrorURL:          opts.MirrorServerURL,
			NotaryPrefix:       opts.NotaryPrefix,
			HTTPClient:         httpClient,
			InitialDelay:       opts.AutoupdateInitialDelay,
			SigChannel:         sigChannel,
		}

		// create an updater for launcher
		launcherPath, err := os.Executable()
		if err != nil {
			logutil.Fatal(logger, "err", err)
		}
		launcherLegacyUpdater, err := updater.NewUpdater(
			ctx,
			launcherPath,
			updater.UpdateFinalizer(logger, func() error {
				// stop desktop on auto updates
				if runner != nil {
					runner.Interrupt(nil)
				}
				return runnerShutdown()
			}),
			launcherUpdaterconfig,
		)
		if err != nil {
			return fmt.Errorf("create launcher updater: %w", err)
		}
		runGroup.Add(launcherLegacyUpdater.Execute, launcherLegacyUpdater.Interrupt)

		// Create a new TUF autoupdater for osqueryd
		osquerydMetadataClient := http.DefaultClient
		osquerydMetadataClient.Timeout = 1 * time.Minute
		osquerydAutoupdater, err := tuf.NewTufAutoupdater(
			opts.TufServerURL,
			"osqueryd",
			opts.RootDirectory,
			osquerydMetadataClient,
			tuf.WithLogger(logger),
			tuf.WithChannel(string(opts.UpdateChannel)),
			tuf.WithUpdateCheckInterval(opts.AutoupdateInterval),
		)
		if err != nil {
			// Log the error, but don't return it -- the new TUF autoupdater is not critical yet
			level.Debug(logger).Log("msg", "could not create TUF autoupdater for osqueryd", "err", err)
		} else {
			runGroup.Add(osquerydAutoupdater.Execute, osquerydAutoupdater.Interrupt)
		}

		// Create a new TUF autoupdater for launcher
		launcherMetadataClient := http.DefaultClient
		launcherMetadataClient.Timeout = 1 * time.Minute
		launcherAutoupdater, err := tuf.NewTufAutoupdater(
			opts.TufServerURL,
			"launcher",
			opts.RootDirectory,
			launcherMetadataClient,
			tuf.WithLogger(logger),
			tuf.WithChannel(string(opts.UpdateChannel)),
			tuf.WithUpdateCheckInterval(opts.AutoupdateInterval),
		)
		if err != nil {
			// Log the error, but don't return it -- the new TUF autoupdater is not critical yet
			level.Debug(logger).Log("msg", "could not create TUF autoupdater for launcher", "err", err)
		} else {
			runGroup.Add(launcherAutoupdater.Execute, launcherAutoupdater.Interrupt)
		}
	}

	if err := runGroup.Run(); err != nil {
		return fmt.Errorf("run service: %w", err)
	}

	return nil
}

func writePidFile(path string) error {
	if err := os.WriteFile(path, []byte(strconv.Itoa(os.Getpid())), 0600); err != nil {
		return fmt.Errorf("writing pidfile: %w", err)
	}
	return nil
}<|MERGE_RESOLUTION|>--- conflicted
+++ resolved
@@ -26,11 +26,8 @@
 	"github.com/kolide/launcher/ee/localserver"
 	"github.com/kolide/launcher/pkg/agent"
 	agentbbolt "github.com/kolide/launcher/pkg/agent/storage/bbolt"
-<<<<<<< HEAD
 	"github.com/kolide/launcher/pkg/agent/types"
-=======
 	"github.com/kolide/launcher/pkg/autoupdate/tuf"
->>>>>>> 914fad5c
 	"github.com/kolide/launcher/pkg/contexts/ctxlog"
 	"github.com/kolide/launcher/pkg/debug"
 	"github.com/kolide/launcher/pkg/launcher"
@@ -210,16 +207,7 @@
 	if opts.ControlServerURL == "" {
 		level.Debug(logger).Log("msg", "control server URL not set, will not create control service")
 	} else {
-<<<<<<< HEAD
 		controlService, err := createControlService(ctx, logger, storage.GetStore(types.ControlStore), opts)
-=======
-		controlStore, err := agentbbolt.NewStore(logger, db, controlServiceBucketName)
-		if err != nil {
-			return fmt.Errorf("failed to create KVStore: %w", err)
-		}
-
-		controlService, err = createControlService(ctx, logger, controlStore, opts)
->>>>>>> 914fad5c
 		if err != nil {
 			return fmt.Errorf("failed to setup control service: %w", err)
 		}
@@ -278,16 +266,12 @@
 	// at this moment, these values are the same. This variable is here to help humans parse what's happening
 	runLocalServer := runEECode
 	if runLocalServer {
-<<<<<<< HEAD
 		ls, err := localserver.New(logger, storage.GetStore(types.ConfigStore), opts.KolideServerURL)
-=======
-		ls, err := localserver.New(db,
 			opts.KolideServerURL,
 			localserver.WithLogger(logger),
 			localserver.WithControlService(controlService),
 		)
 
->>>>>>> 914fad5c
 		if err != nil {
 			// For now, log this and move on. It might be a fatal error
 			level.Error(logger).Log("msg", "Failed to setup localserver", "error", err)
