package main

import (
	"context"
	"flag"
	"fmt"
	"log/slog"
	"os"
	"path/filepath"
	"strings"
	"text/tabwriter"
	"time"

	"github.com/go-kit/kit/log/level"
	"github.com/kolide/kit/env"
	"github.com/kolide/kit/logutil"
	"github.com/kolide/kit/version"
	"github.com/kolide/launcher/ee/control/consumers/remoterestartconsumer"
	"github.com/kolide/launcher/ee/tuf"
	"github.com/kolide/launcher/ee/watchdog"
	"github.com/kolide/launcher/pkg/contexts/ctxlog"
	"github.com/kolide/launcher/pkg/execwrapper"
	"github.com/kolide/launcher/pkg/launcher"
	"github.com/kolide/launcher/pkg/log/locallogger"
	"github.com/kolide/launcher/pkg/log/multislogger"
	"github.com/kolide/launcher/pkg/log/teelogger"
	"github.com/pkg/errors"
)

func main() {
	os.Exit(runMain()) //nolint:forbidigo // Our only allowed usage of os.Exit is in this function
}

// runMain runs launcher main -- selecting the appropriate subcommand and running that (if provided),
// or running `runLauncher`. We wrap it so that all our deferred calls will execute before we call
// `os.Exit` in `main()`.
func runMain() int {
	systemSlogger, logCloser, err := multislogger.SystemSlogger()
	if err != nil {
		fmt.Fprintf(os.Stderr, "error creating system logger: %v\n", err)
		return 1
	}
	defer logCloser.Close()

	ctx, cancel := context.WithCancel(context.Background())
	defer cancel()

	// todo get rid of all this
	// currentExecutable, _ := os.Executable()
	// cmdOutput, cmdErr := rundisclaimed.Run(systemSlogger, []string{})
	// end todo

	systemSlogger.Log(ctx, slog.LevelInfo,
		"launcher starting up",
		"version", version.Version().Version,
		"revision", version.Version().Revision,
		// "current_executable", currentExecutable,
		// "cmd_output", cmdOutput,
		// "cmd_err", cmdErr,
	)

	// Set an os environmental variable that we can use to track launcher versions across
	// various bits of updated binaries
	if chain := os.Getenv("KOLIDE_LAUNCHER_VERSION_CHAIN"); chain == "" {
		os.Setenv("KOLIDE_LAUNCHER_VERSION_CHAIN", version.Version().Version)
	} else {
		os.Setenv("KOLIDE_LAUNCHER_VERSION_CHAIN", fmt.Sprintf("%s:%s", chain, version.Version().Version))
	}

	// create initial logger. As this is prior to options parsing,
	// use the environment to determine verbosity.  It will be
	// re-leveled during options parsing.
	logger := logutil.NewServerLogger(env.Bool("LAUNCHER_DEBUG", false))
	ctx = ctxlog.NewContext(ctx, logger)

	// If this is a development build directory, we want to skip the TUF lookups and just run
	// the requested build. Don't care about errors here. This is developer experience shim
	inBuildDir := false
	if execPath, err := os.Executable(); err == nil {
		inBuildDir = strings.Contains(execPath, filepath.Join("launcher", "build")) && !env.Bool("LAUNCHER_FORCE_UPDATE_IN_BUILD", false)
	}

	// If there's a newer version of launcher on disk, use it.
	// Allow a caller to set `LAUNCHER_SKIP_UPDATES` as a way to
	// skip exec'ing an update. This helps prevent launcher from
	// fork-bombing itself. This is an ENV, because there's no
	// good way to pass it through the flags.
	if !env.Bool("LAUNCHER_SKIP_UPDATES", false) && !inBuildDir {
		if err := runNewerLauncherIfAvailable(ctx, systemSlogger.Logger); err != nil {
			systemSlogger.Log(ctx, slog.LevelInfo,
				"could not run newer version of launcher",
				"err", err,
			)
			return 1
		}
	}

	// if the launcher is being ran with a positional argument,
	// handle that argument.
	if len(os.Args) > 1 && !strings.HasPrefix(os.Args[1], `-`) {
		if err := runSubcommands(systemSlogger); err != nil {
			systemSlogger.Log(ctx, slog.LevelError,
				"running with positional args",
				"err", err,
			)
			return 1
		}
		return 0
	}

	// Fall back to running launcher
	opts, err := launcher.ParseOptions("", os.Args[1:])
	if err != nil {
		if launcher.IsInfoCmd(err) {
			return 0
		}
		systemSlogger.Log(ctx, slog.LevelError,
			"could not parse options",
			"err", err,
		)
		return 0
	}

	// recreate the logger with  the appropriate level.
	logger = logutil.NewServerLogger(opts.Debug)

	// set up slogger for internal launcher logging
	slogger := multislogger.New()

	// Create a local logger. This logs to a known path, and aims to help diagnostics
	if opts.RootDirectory != "" {
		localLogger := locallogger.NewKitLogger(filepath.Join(opts.RootDirectory, "debug.json"))
		logger = teelogger.New(logger, localLogger)

		localSloggerHandler := slog.NewJSONHandler(localLogger.Writer(), &slog.HandlerOptions{
			AddSource: true,
			Level:     slog.LevelDebug,
		})

		slogger.AddHandler(localSloggerHandler)

		// also send system logs to localSloggerHandler
		systemSlogger.AddHandler(localSloggerHandler)
	}

	defer func() {
		if r := recover(); r != nil {
			level.Info(logger).Log(
				"msg", "panic occurred",
				"err", r,
			)
			if err, ok := r.(error); ok {
				level.Info(logger).Log(
					"msg", "panic stack trace",
					"stack_trace", fmt.Sprintf("%+v", errors.WithStack(err)),
				)
			}
			time.Sleep(time.Second)
		}
	}()

	ctx = ctxlog.NewContext(ctx, logger)

	if err := runLauncher(ctx, cancel, slogger, systemSlogger, opts); err != nil {
		// launcher exited due to error that does not require further handling -- return now so we can exit
		if !tuf.IsLauncherReloadNeededErr(err) && !errors.Is(err, remoterestartconsumer.ErrRemoteRestartRequested) {
			level.Debug(logger).Log("msg", "run launcher", "stack", fmt.Sprintf("%+v", err))
			return 1
		}

		// Autoupdate asked for a restart to run the newly-downloaded version of launcher -- run that newer version
		if tuf.IsLauncherReloadNeededErr(err) {
			level.Debug(logger).Log("msg", "runLauncher exited to load newer version of launcher after autoupdate", "err", err.Error())
			if err := runNewerLauncherIfAvailable(ctx, slogger.Logger); err != nil {
				return 1
			}
		}

		// A remote restart was requested -- run this version of launcher again.
		// We need a full exec of our current executable, rather than just calling runLauncher again.
		// This ensures we don't run into issues where artifacts of our previous runLauncher call
		// stick around (for example, the signal listener panicking on send to closed channel).
		currentExecutable, err := os.Executable()
		if err != nil {
			level.Debug(logger).Log("msg", "could not get current executable to perform remote restart", "err", err.Error())
			return 1
		}
		if err := execwrapper.Exec(ctx, currentExecutable, os.Args, os.Environ()); err != nil {
			slogger.Log(ctx, slog.LevelError,
				"error execing launcher after remote restart was requested",
				"binary", currentExecutable,
				"err", err,
			)
			return 1
		}
	}

	// launcher exited without error -- nothing to do here
	return 0
}

func runSubcommands(systemMultiSlogger *multislogger.MultiSlogger) error {
	var run func(*multislogger.MultiSlogger, []string) error
	switch os.Args[1] {
	case "doctor":
		run = runDoctor
	case "flare":
		run = runFlare
	case "svc":
		run = runWindowsSvc
	case "svc-fg":
		run = runWindowsSvcForeground
	case "version":
		run = runVersion
	case "compactdb":
		run = runCompactDb
	case "interactive":
		run = runInteractive
	case "desktop":
		run = runDesktop
	case "download-osquery":
		run = runDownloadOsquery
	case "uninstall":
		run = runUninstall
	case "watchdog": // note: this is currently only implemented for windows
		run = watchdog.RunWatchdogTask
<<<<<<< HEAD
	// case "run_disclaimed":
	// 	run = rundisclaimed.Run
=======
	case "query-windowsupdates":
		run = runQueryWindowsUpdates
>>>>>>> 80f4d9b8
	default:
		return fmt.Errorf("unknown subcommand %s", os.Args[1])
	}

	if err := run(systemMultiSlogger, os.Args[2:]); err != nil {
		return fmt.Errorf("running subcommand %s: %w", os.Args[1], err)
	}

	return nil
}

// runNewerLauncherIfAvailable checks the autoupdate library for a newer version
// of launcher than the currently-running one. If found, it will exec that version.
func runNewerLauncherIfAvailable(ctx context.Context, slogger *slog.Logger) error {
	newerBinary, err := latestLauncherPath(ctx, slogger)
	if err != nil {
		slogger.Log(ctx, slog.LevelError,
			"could not check out latest launcher",
			"err", err,
		)
		return nil
	}

	if newerBinary == "" {
		slogger.Log(ctx, slog.LevelInfo,
			"nothing newer",
		)
		return nil
	}

	slogger.Log(ctx, slog.LevelInfo,
		"preparing to exec new binary",
		"old_version", version.Version().Version,
		"new_binary", newerBinary,
	)

	if err := execwrapper.Exec(ctx, newerBinary, os.Args, os.Environ()); err != nil {
		slogger.Log(ctx, slog.LevelError,
			"error execing newer version of launcher",
			"new_binary", newerBinary,
			"err", err,
		)
		return fmt.Errorf("execing newer version of launcher: %w", err)
	}

	slogger.Log(ctx, slog.LevelError,
		"execing newer version of launcher exited unexpectedly without error",
		"new_binary", newerBinary,
	)
	return errors.New("execing newer version of launcher exited unexpectedly without error")
}

// latestLauncherPath looks for the latest version of launcher in the new autoupdate library,
// falling back to the old library if necessary.
func latestLauncherPath(ctx context.Context, slogger *slog.Logger) (string, error) {
	newerBinary, err := tuf.CheckOutLatestWithoutConfig("launcher", slogger)
	if err != nil {
		return "", fmt.Errorf("checking out latest launcher: %w", err)
	}

	currentPath, _ := os.Executable()
	if newerBinary.Version != version.Version().Version && newerBinary.Path != currentPath {
		slogger.Log(ctx, slog.LevelInfo,
			"got new version of launcher to run",
			"old_version", version.Version().Version,
			"new_binary_version", newerBinary.Version,
			"new_binary_path", newerBinary.Path,
		)
		return newerBinary.Path, nil
	}

	// Already running latest version, nothing to do here
	return "", nil
}

func commandUsage(fs *flag.FlagSet, short string) func() {
	return func() {
		fmt.Fprintf(os.Stderr, "  Usage:\n")
		fmt.Fprintf(os.Stderr, "    %s\n", short)
		fmt.Fprintf(os.Stderr, "\n")
		fmt.Fprintf(os.Stderr, "  Flags:\n")
		w := tabwriter.NewWriter(os.Stderr, 0, 2, 2, ' ', 0)
		fs.VisitAll(func(f *flag.Flag) {
			fmt.Fprintf(w, "    --%s %s\t%s\n", f.Name, f.DefValue, f.Usage)
		})
		w.Flush()
		fmt.Fprintf(os.Stderr, "\n")
	}
}

func runVersion(_ *multislogger.MultiSlogger, args []string) error {
	attachConsole()
	version.PrintFull()
	detachConsole()

	return nil
}<|MERGE_RESOLUTION|>--- conflicted
+++ resolved
@@ -224,13 +224,8 @@
 		run = runUninstall
 	case "watchdog": // note: this is currently only implemented for windows
 		run = watchdog.RunWatchdogTask
-<<<<<<< HEAD
-	// case "run_disclaimed":
-	// 	run = rundisclaimed.Run
-=======
 	case "query-windowsupdates":
 		run = runQueryWindowsUpdates
->>>>>>> 80f4d9b8
 	default:
 		return fmt.Errorf("unknown subcommand %s", os.Args[1])
 	}
