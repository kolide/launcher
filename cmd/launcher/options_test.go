--- conflicted
+++ resolved
@@ -209,82 +209,4 @@
 	}
 
 	return args, opts
-<<<<<<< HEAD
-}
-
-func windowsAddExe(in string) string {
-	if runtime.GOOS == "windows" {
-		return in + ".exe"
-	}
-
-	return in
-}
-
-func Test_getConfigFilePathFromArgs(t *testing.T) {
-	t.Parallel()
-
-	tests := []struct {
-		testName               string
-		expectedConfigFilePath string
-		args                   []string
-	}{
-		{
-			testName:               "darwin+linux/version subcommand",
-			expectedConfigFilePath: "/etc/kolide-k2/launcher.flags",
-			args: []string{
-				"version",
-				"--config",
-				"/etc/kolide-k2/launcher.flags",
-			},
-		},
-		{
-			testName:               "darwin+linux/version flag",
-			expectedConfigFilePath: "/etc/kolide-k2/launcher.flags",
-			args: []string{
-				"--version",
-				"--config",
-				"/etc/kolide-k2/launcher.flags",
-			},
-		},
-		{
-			testName:               "darwin+linux/interactive subcommand",
-			expectedConfigFilePath: "/etc/kolide-k2/launcher.flags",
-			args: []string{
-				"interactive",
-				"--config",
-				"/etc/kolide-k2/launcher.flags",
-			},
-		},
-		{
-			testName:               "darwin+linux/no subcommand",
-			expectedConfigFilePath: "/etc/kolide-k2/launcher.flags",
-			args: []string{
-				"--config",
-				"/etc/kolide-k2/launcher.flags",
-			},
-		},
-		{
-			testName:               "windows/svc subcommand",
-			expectedConfigFilePath: `C:\Program Files\Kolide\Launcher-kolide-k2\conf\launcher.flags`,
-			args: []string{
-				`"C:\Program Files\Kolide\Launcher-kolide-k2\bin\launcher.exe"`,
-				"svc",
-				"-config",
-				`"C:\Program Files\Kolide\Launcher-kolide-k2\conf\launcher.flags"`,
-			},
-		},
-	}
-
-	for _, tt := range tests {
-		tt := tt
-		t.Run(tt.testName, func(t *testing.T) {
-			t.Parallel()
-
-			actualPath := getConfigFilePathFromArgs(tt.args)
-
-			require.Equal(t, tt.expectedConfigFilePath, actualPath, "unexpected actual path")
-		})
-	}
-=======
->>>>>>> e1506390
 }