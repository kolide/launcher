--- conflicted
+++ resolved
@@ -2,27 +2,20 @@
 
 import (
 	"io/ioutil"
-<<<<<<< HEAD
-	"log"
 	"net/http"
-=======
->>>>>>> 9fea943b
 	"net/url"
 
-	"github.com/go-kit/kit/log"
 	"github.com/gorilla/websocket"
 	"github.com/pkg/errors"
 )
 
 // Client is a websocket client
 type Client struct {
-	conn   *websocket.Conn
-	logger log.Logger
+	conn *websocket.Conn
 }
 
 // NewClient creates a new websocket client that can be interrupted
 // via SIGINT
-<<<<<<< HEAD
 func NewClient(brokerAddr, path, secret string, useTLS bool) (*Client, error) {
 	// determine the scheme
 	var scheme string
@@ -31,9 +24,6 @@
 	} else {
 		scheme = "ws"
 	}
-=======
-func NewClient(brokerAddr, room string, logger log.Logger) (*Client, error) {
->>>>>>> 9fea943b
 	// construct the URL to connect to
 	u := url.URL{
 		Scheme: scheme,
@@ -60,7 +50,7 @@
 		return nil, err
 	}
 
-	return &Client{conn: conn, logger: logger}, nil
+	return &Client{conn: conn}, nil
 }
 
 func (c *Client) Close() error {
