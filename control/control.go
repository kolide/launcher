--- conflicted
+++ resolved
@@ -4,7 +4,6 @@
 	"bytes"
 	"context"
 	"encoding/json"
-	"fmt"
 	"net/http"
 	"net/url"
 	"time"
@@ -20,12 +19,8 @@
 	cancel            context.CancelFunc
 	client            *http.Client
 	db                *bolt.DB
-<<<<<<< HEAD
+	getShellsInterval time.Duration
 	insecure          bool
-	addr              string
-=======
->>>>>>> 7110abc3
-	getShellsInterval time.Duration
 	logger            log.Logger
 }
 
@@ -69,63 +64,7 @@
 		"Accept":       "application/json",
 	}
 
-<<<<<<< HEAD
-	if len(responseBody.Sessions) > 0 {
-		level.Debug(c.logger).Log(
-			"msg", "found shell session requests",
-			"count", len(responseBody.Sessions),
-		)
-
-		for _, session := range responseBody.Sessions {
-			room, ok := session["session_id"]
-			if !ok {
-				level.Info(c.logger).Log(
-					"msg", "session didn't contain id",
-				)
-				return
-			}
-
-			secret, ok := session["secret"]
-			if !ok {
-				level.Info(c.logger).Log(
-					"msg", "session didn't contain secret",
-				)
-				return
-			}
-
-			wsPath := fmt.Sprintf("/api/v1/shells/%s", room)
-			client, err := wsrelay.NewClient(c.addr, wsPath, secret, true, c.insecure)
-			if err != nil {
-				level.Info(c.logger).Log(
-					"msg", "error creating client",
-					"err", err,
-				)
-				return
-			}
-			defer client.Close()
-
-			pty, err := ptycmd.NewCmd("/bin/bash", []string{"--login"})
-			if err != nil {
-				level.Info(c.logger).Log(
-					"msg", "error creating PTY command",
-					"err", err,
-				)
-				return
-			}
-
-			TTY, err := webtty.New(client, pty, webtty.WithPermitWrite(), webtty.WithLogger(c.logger))
-			if err := TTY.Run(ctx); err != nil {
-				level.Info(c.logger).Log(
-					"msg", "error creating web TTY",
-					"err", err,
-				)
-				return
-			}
-		}
-	}
-=======
 	return c.doWithHeaders(verb, path, params, headers)
->>>>>>> 7110abc3
 }
 
 func (c *Client) doWithHeaders(verb, path string, params interface{}, headers map[string]string) (*http.Response, error) {
