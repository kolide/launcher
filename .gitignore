vendor
build
bin
.DS_Store
test-cmds

## Below from https://github.com/github/gitignore/blob/master/Go.gitignore ##

# Binaries for programs and plugins
*.exe
*.dll
*.so
*.dylib

# Test binary, build with `go test -c`
*.test

# Output of the go coverage tool, specifically when used with LiteIDE
*.out

# Project-local glide cache, RE: https://github.com/Masterminds/glide/issues/736
.glide/

# TUF metadata
pkg/autoupdate/assets/
pkg/autoupdate/bindata.go
tools/notary/config/private
tools/notary/config/tuf

# Generated assets
pkg/packagekit/internal/assets.go
pkg/packagekit/wix/internal/assets.go

# live debugging files
osquery-extension.ext
k2_enroll_secret
localhost.crt
debug/
__debug_bin

# scratch pad (notes used during development)
scratch.*
/scratch
<<<<<<< HEAD
=======
/debug
>>>>>>> 70ffbdd5
<|MERGE_RESOLUTION|>--- conflicted
+++ resolved
@@ -41,7 +41,4 @@
 # scratch pad (notes used during development)
 scratch.*
 /scratch
-<<<<<<< HEAD
-=======
-/debug
->>>>>>> 70ffbdd5
+/debug