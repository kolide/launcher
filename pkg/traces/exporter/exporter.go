--- conflicted
+++ resolved
@@ -55,12 +55,8 @@
 	disableIngestTLS          bool
 	enabled                   bool
 	traceSamplingRate         float64
-<<<<<<< HEAD
 	batchTimeout              time.Duration
-	ctx                       context.Context
-=======
 	ctx                       context.Context // nolint:containedctx
->>>>>>> 3b8451ef
 	cancel                    context.CancelFunc
 	interrupted               bool
 }
