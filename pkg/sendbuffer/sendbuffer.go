package sendbuffer

import (
	"bytes"
	"context"
	"errors"
	"io"
	"sync"
	"time"

	"github.com/go-kit/kit/log"
)

type sender interface {
	Send(r io.Reader) error
}

var (
	defaultMaxSizeBytes  = 512 * 1024
	defaultSendSizeBytes = 8 * 1024
)

type SendBuffer struct {
<<<<<<< HEAD
	logs                              [][]byte
	size, maxStorageSize, maxSendSize int
	writeMutex, sendMutex             sync.Mutex
	logger                            log.Logger
	sender                            sender
	sendTicker                        *time.Ticker
	isSending                         bool
=======
	logs                                        [][]byte
	size, maxStorageSizeBytes, maxSendSizeBytes int
	sendMutex                                   sync.Mutex
	writeMutex                                  sync.RWMutex
	logger                                      log.Logger
	sender                                      sender
	sendInterval                                time.Duration
	isSending                                   bool
>>>>>>> 082b7344
}

type option func(*SendBuffer)

func WithMaxStorageSizeBytes(maxSize int) option {
	return func(sb *SendBuffer) {
		sb.maxStorageSizeBytes = maxSize
	}
}

func WithMaxSendSizeBytes(sendSize int) option {
	return func(sb *SendBuffer) {
		sb.maxSendSizeBytes = sendSize
	}
}

func WithLogger(logger log.Logger) option {
	return func(sb *SendBuffer) {
		sb.logger = logger
	}
}

// WithSendInterval sets the interval at which the buffer will send data.
func WithSendInterval(sendInterval time.Duration) option {
	return func(sb *SendBuffer) {
		sb.sendTicker.Reset(sendInterval)
	}
}

func New(sender sender, opts ...option) *SendBuffer {
	sb := &SendBuffer{
<<<<<<< HEAD
		maxStorageSize: defaultMaxSize,
		maxSendSize:    defaultMaxSendSize,
		sender:         sender,
		logger:         log.NewNopLogger(),
		isSending:      false,
		sendTicker:     time.NewTicker(1 * time.Minute),
=======
		maxStorageSizeBytes: defaultMaxSizeBytes,
		maxSendSizeBytes:    defaultSendSizeBytes,
		sender:              sender,
		sendInterval:        1 * time.Minute,
		logger:              log.NewNopLogger(),
		isSending:           false,
>>>>>>> 082b7344
	}

	for _, opt := range opts {
		opt(sb)
	}

	sb.logger = log.With(sb.logger, "component", "sendbuffer")

	return sb
}

func (sb *SendBuffer) Write(in []byte) (int, error) {
	sb.writeMutex.Lock()
	defer sb.writeMutex.Unlock()

	if len(in) == 0 {
		return 0, nil
	}

	// if the single data piece is larger than the max send size, drop it and log
	if len(in) > sb.maxSendSizeBytes {
		sb.logger.Log(
			"msg", "dropped data because element greater than max send size",
			"size_of_data_bytes", len(in),
			"max_send_size_bytes", sb.maxSendSizeBytes,
			"head", string(in)[0:minInt(len(in), 100)],
		)
		return len(in), nil
	}

	// if we are full, something has backed up
	// purge everything
	if len(in)+sb.size > sb.maxStorageSizeBytes {
		sb.deleteLogs(len(sb.logs))

		sb.logger.Log(
			"msg", "reached capacity, dropping all data and starting over",
			"size_of_data_bytes", len(in),
			"buffer_size_bytes", sb.size,
			"size_plus_data_bytes", sb.size+len(in),
			"max_size", sb.maxStorageSizeBytes,
		)
	}

	// If we don't make a copy of the data, we get data loss in the logs array.
	// It seems the input gets concurrenlty overridden somewhere under the hood.
	data := make([]byte, len(in))
	copy(data, in)

	sb.logs = append(sb.logs, data)
	sb.size += len(data)
	return len(in), nil
}

func (sb *SendBuffer) Run(ctx context.Context) error {
	if sb.isSending {
		return errors.New("already running")
	}

	sb.isSending = true
	defer func() {
		sb.isSending = false
	}()

	for {
		if err := sb.sendAndPurge(); err != nil {
			sb.logger.Log("msg", "failed to send and purge", "err", err)
		}

		select {
		case <-sb.sendTicker.C:
			continue
		case <-ctx.Done():
			return nil
		}
	}
}

func (sb *SendBuffer) SetSendInterval(sendInterval time.Duration) {
	sb.sendTicker.Reset(sendInterval)
}

func (sb *SendBuffer) DeleteAllData() {
	sb.writeMutex.Lock()
	defer sb.writeMutex.Unlock()
	sb.logs = nil
	sb.size = 0
}

func (sb *SendBuffer) sendAndPurge() error {
	if !sb.sendMutex.TryLock() {
		sb.logger.Log("msg", "could not get lock on send mutex, will retry")
		return nil
	}
	defer sb.sendMutex.Unlock()

	toSendBuff := &bytes.Buffer{}
	lastKey, err := sb.copyLogs(toSendBuff, sb.maxSendSizeBytes)
	if err != nil {
		return err
	}

	if toSendBuff.Len() == 0 {
		return nil
	}

	if err := sb.sender.Send(toSendBuff); err != nil {
		sb.logger.Log("msg", "failed to send, will retry", "err", err)
		return nil
	}
	// TODO: populate logs with device data (id, serial, munemo, orgid) when we
	// get first set of control data with device info before shipping

	// testing on a new enrollment in debug mode, log size hit 130K bytes
	// before enrollment completed and was able to ship logs
	// 2023-11-16
	sb.writeMutex.Lock()
	defer sb.writeMutex.Unlock()
	sb.deleteLogs(lastKey)

	return nil
}

// copyLogs writes to the provided writer, peeking at the size of each log
// before for copying and returning when the next log would exceed the maxSize,
// it's up to the caller to delete any copied logs
func (sb *SendBuffer) copyLogs(w io.Writer, maxSizeBytes int) (int, error) {
	sb.writeMutex.RLock()
	defer sb.writeMutex.RUnlock()

	size := 0
	lastLogIndex := 0

	for i := 0; i < len(sb.logs); i++ {
		if len(sb.logs[i])+size > maxSizeBytes {
			break
		}

		if _, err := w.Write(sb.logs[i]); err != nil {
			return 0, err
		}

		size += len(sb.logs[i])
		lastLogIndex++
	}

	return lastLogIndex, nil
}

func (sb *SendBuffer) deleteLogs(toIndex int) {
	sizeDeleted := 0
	for i := 0; i < toIndex; i++ {
		sizeDeleted += len(sb.logs[i])
	}

	sb.logs = sb.logs[toIndex:]
	sb.size -= sizeDeleted
}

func minInt(a, b int) int {
	if a < b {
		return a
	}

	return b
}<|MERGE_RESOLUTION|>--- conflicted
+++ resolved
@@ -21,24 +21,14 @@
 )
 
 type SendBuffer struct {
-<<<<<<< HEAD
-	logs                              [][]byte
-	size, maxStorageSize, maxSendSize int
-	writeMutex, sendMutex             sync.Mutex
-	logger                            log.Logger
-	sender                            sender
-	sendTicker                        *time.Ticker
-	isSending                         bool
-=======
 	logs                                        [][]byte
 	size, maxStorageSizeBytes, maxSendSizeBytes int
 	sendMutex                                   sync.Mutex
 	writeMutex                                  sync.RWMutex
 	logger                                      log.Logger
 	sender                                      sender
-	sendInterval                                time.Duration
+	sendTicker                                  *time.Ticker
 	isSending                                   bool
->>>>>>> 082b7344
 }
 
 type option func(*SendBuffer)
@@ -70,21 +60,12 @@
 
 func New(sender sender, opts ...option) *SendBuffer {
 	sb := &SendBuffer{
-<<<<<<< HEAD
-		maxStorageSize: defaultMaxSize,
-		maxSendSize:    defaultMaxSendSize,
-		sender:         sender,
-		logger:         log.NewNopLogger(),
-		isSending:      false,
-		sendTicker:     time.NewTicker(1 * time.Minute),
-=======
 		maxStorageSizeBytes: defaultMaxSizeBytes,
 		maxSendSizeBytes:    defaultSendSizeBytes,
 		sender:              sender,
-		sendInterval:        1 * time.Minute,
+		sendTicker:          time.NewTicker(1 * time.Minute),
 		logger:              log.NewNopLogger(),
 		isSending:           false,
->>>>>>> 082b7344
 	}
 
 	for _, opt := range opts {
