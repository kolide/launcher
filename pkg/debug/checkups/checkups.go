// Package checkups contains small debugging funtions. These are designed to run as part of `doctor`, `flare` and
// `logCheckpoint`. They return a general status, and several types of information:
//
//  1. There is the _status_. This is an enum
//  2. There is a _summary_. This is meant to be a short string displayed during doctor and in logs
//  3. There may be a _data_ artifact. This is of type any, and is meant to end up in log checkpoints
//  4. There may be extra data, this is an io stream and is designed to be additional information to package into flare.
//
// The tricky part is that these get generated at different times. The extra data is generated during a checkup, but
// the other pieces happen after completion. This has some implications for how method signatures and data buffering work.
// Namely, it does not make sense to have the checkups comform to interfaces, and let the callers deal. Instead, we define
// a basic checkup interface, and export wrapper functions.
//
// TODO: The way this enumerates checkups in both Doctor and Flare feels awkward. Needs a rethink. Codegen might help?
package checkups

import (
	"archive/zip"
	"bytes"
	"context"
	"encoding/json"
	"fmt"
	"io"
	"path"
	"runtime"
	"strings"
	"time"

	"github.com/go-kit/kit/log"
	"github.com/go-kit/kit/log/level"
	"github.com/kolide/kit/version"
	"github.com/kolide/launcher/pkg/agent/types"
)

type Status string

const (
	Unknown       Status = "Unknown"
	Erroring      Status = "Error"         // The checkup was unable to run. Equivalent to a protocol error
	Informational Status = "Informational" // Checkup does not have pass/fail status, information only
	Passing       Status = "Passing"       // Checkup is passing
	Warning       Status = "Warning"       // Checkup is warning
	Failing       Status = "Failing"       // Checkup is failing
)

func (s Status) Emoji() string {
	switch s {
	case Informational:
		return " "
	case Passing:
		return "✅"
	case Warning:
		return "⚠️"
	case Failing:
		return "❌"
	case Erroring:
		return "❌"
	default:
		return "? "
	}
}

func writeSummary(w io.Writer, s Status, name, msg string) {
	fmt.Fprintf(w, "%s\t%s: %s\n", s.Emoji(), name, msg)
}

// checkupInt is the generalized checkup interface. It is not meant to be exported.
type checkupInt interface {
	Name() string                                         // Checkup name
	Run(ctx context.Context, extraWriter io.Writer) error // Run the checkup. Errors here are protocol level
	ExtraFileName() string                                // If this checkup will have extra data, what name should it use in flare
	Summary() string                                      // Short summary string about the status
	Status() Status                                       // State of this checkup
	Data() any                                            // What data objects exist, if any
}

type targetBits uint8

const (
	doctorSupported targetBits = 1 << iota
	flareSupported
	logSupported
)

//const checkupFor iota

func checkupsFor(k types.Knapsack, target targetBits) []checkupInt {
	// This encodes what checkups run in which contexts. This could be pushed down into the checkups directly,
	// but it seems nice to have it here. TBD
	var potentialCheckups = []struct {
		c       checkupInt
		targets targetBits
	}{
		{&Processes{}, doctorSupported | flareSupported},
		{&Platform{}, doctorSupported | flareSupported},
		{&Version{k: k}, doctorSupported | flareSupported},
		{&RootDirectory{k: k}, doctorSupported | flareSupported},
		{&Connectivity{k: k}, doctorSupported | flareSupported},
		{&Logs{k: k}, doctorSupported | flareSupported},
		{&BinaryDirectory{}, doctorSupported | flareSupported},
		{&launchdCheckup{}, doctorSupported | flareSupported},
		{&runtimeCheckup{}, flareSupported},
		{&enrollSecretCheckup{}, doctorSupported | flareSupported},
		{&bboltdbCheckup{k: k}, flareSupported},
		{&networkCheckup{}, doctorSupported | flareSupported},
		{&installCheckup{}, flareSupported},
		{&servicesCheckup{}, doctorSupported | flareSupported},
		{&powerCheckup{}, flareSupported},
		{&osqueryCheckup{k: k}, doctorSupported | flareSupported},
		{&launcherFlags{}, doctorSupported | flareSupported},
		{&gnomeExtensions{}, doctorSupported | flareSupported},
<<<<<<< HEAD
		{&systemTime{}, doctorSupported | flareSupported},
=======
		{&quarantine{}, doctorSupported | flareSupported},
>>>>>>> 640846b9
	}

	checkupsToRun := make([]checkupInt, 0)
	for _, p := range potentialCheckups {
		if p.targets&target == 0 {
			continue
		}

		// Use the absence of a name as a shorthand for not supported. This lets is avoid platform
		// flavors of this method
		if p.c.Name() == "" {
			continue
		}

		checkupsToRun = append(checkupsToRun, p.c)
	}

	return checkupsToRun

}

// doctorCheckup runs a checkup for the doctor command line. Its a small bit of sugar over the io channels
func doctorCheckup(ctx context.Context, c checkupInt, w io.Writer) {
	if err := c.Run(ctx, io.Discard); err != nil {
		writeSummary(w, Erroring, c.Name(), fmt.Sprintf("failed to run: %s", err))
		return
	}

	writeSummary(w, c.Status(), c.Name(), c.Summary())
}

type zipFile interface {
	Create(name string) (io.Writer, error)
}

func flareCheckup(ctx context.Context, c checkupInt, combinedSummary io.Writer, flare zipFile) {
	// zip can only have a single open file. So defer writing the summary.
	summary := bytes.Buffer{}
	defer func() {
		// This path is used by the zip writer, thus not filepath
		summaryFlareFH, err := flare.Create(path.Join(c.Name(), "summary.log"))
		if err != nil {
			writeSummary(&summary, Erroring, c.Name(), fmt.Sprintf("error creating flare summary file: %s", err))
			return
		}

		summaryFH := io.MultiWriter(summaryFlareFH, combinedSummary)

		summaryFH.Write(summary.Bytes())
	}()

	fullFH := io.Discard
	if filename := c.ExtraFileName(); filename != "" {
		var err error
		fullFH, err = flare.Create(path.Join(c.Name(), filename))

		if err != nil {
			writeSummary(&summary, Erroring, c.Name(), fmt.Sprintf("error creating flare full file: %s", err))
			return
		}
	}

	if err := c.Run(ctx, fullFH); err != nil {
		writeSummary(&summary, Erroring, c.Name(), fmt.Sprintf("failed to run: %s", err))
		return
	}

	writeSummary(&summary, c.Status(), c.Name(), c.Summary())

	if data := c.Data(); data != nil {
		dataFH, err := flare.Create(path.Join(c.Name(), "data.json"))
		if err != nil {
			writeSummary(&summary, Erroring, c.Name(), fmt.Sprintf("error creating flare data.json file: %s", err))
			return
		}

		if err := json.NewEncoder(dataFH).Encode(data); err != nil {
			writeSummary(&summary, Erroring, c.Name(), fmt.Sprintf("unable to marshal data: %s", err))
			return
		}
	}
}

func logCheckup(ctx context.Context, c checkupInt, logger log.Logger) { // nolint:unused
	if err := c.Run(ctx, io.Discard); err != nil {
		level.Debug(logger).Log(
			"name", c.Name(),
			"msg", "error running checkup",
			"err", err,
			"status", Erroring,
		)
		return
	}

	level.Debug(logger).Log(
		"name", c.Name(),
		"msg", c.Summary(),
		"status", c.Status(),
		"data", c.Data(), // NOTE: on windows, this may serialize poorly. Consider #1246
	)
}

func RunDoctor(ctx context.Context, k types.Knapsack, w io.Writer) {
	failingCheckups := []string{}
	warningCheckups := []string{}

	for _, c := range checkupsFor(k, doctorSupported) {
		ctx, cancel := context.WithTimeout(context.TODO(), 10*time.Second)
		defer cancel()

		doctorCheckup(ctx, c, w)

		switch c.Status() {
		case Warning:
			warningCheckups = append(warningCheckups, c.Name())
		case Failing, Erroring:
			failingCheckups = append(failingCheckups, c.Name())
		}
	}

	// Now print some handy information

	if len(warningCheckups) > 0 {
		fmt.Fprintf(w, "\nCheckups with warnings:\n")
		for _, n := range warningCheckups {
			fmt.Fprintf(w, "\t* %s\n", n)
		}
		fmt.Fprintf(w, "\n")
	}

	if len(failingCheckups) > 0 {
		fmt.Fprintf(w, "\nCheckups with failures:\n")
		for _, n := range failingCheckups {
			fmt.Fprintf(w, "\t* %s\n", n)
		}
		fmt.Fprintf(w, "\n")
	}
}

type runtimeEnvironmentTyp string

const (
	StandaloneEnviroment runtimeEnvironmentTyp = "standalone"
	InSituEnvironment    runtimeEnvironmentTyp = "in situ"
)

func RunFlare(ctx context.Context, k types.Knapsack, flareStream io.Writer, runtimeEnvironment runtimeEnvironmentTyp) error {
	flare := zip.NewWriter(flareStream)
	defer func() {
		_ = flare.Close()
	}()

	// zip can only handle one file being written at a time. So defer writing the summary till the end
	combinedSummary := bytes.Buffer{}
	defer func() {
		zipSummary, err := flare.Create("doctor.log")
		if err != nil {
			// Oh well
			return
		}

		zipSummary.Write(combinedSummary.Bytes())
	}()

	// Note our runtime context.
	writeSummary(&combinedSummary, Informational, "flare", fmt.Sprintf("running %s", runtimeEnvironment))
	writeFlareEnv(flare, runtimeEnvironment)

	for _, c := range checkupsFor(k, flareSupported) {
		flareCheckup(ctx, c, &combinedSummary, flare)
		if err := flare.Flush(); err != nil {
			return fmt.Errorf("writing flare file: %w", err)
		}
	}

	return nil
}

func writeFlareEnv(z *zip.Writer, runtimeEnvironment runtimeEnvironmentTyp) error {
	if _, err := z.Create(fmt.Sprintf("FLARE_RUNNING_%s", strings.ReplaceAll(strings.ToUpper(string(runtimeEnvironment)), " ", "_"))); err != nil {
		return fmt.Errorf("making env note file: %s", err)
	}

	flareEnvironment := map[string]any{
		"goos":    runtime.GOOS,
		"goarch":  runtime.GOARCH,
		"mode":    runtimeEnvironment,
		"version": version.Version(),
	}

	flareEnvironmentPlatformSpecifics(flareEnvironment)

	out, err := z.Create("metadata.json")
	if err != nil {
		return fmt.Errorf("making metadata.json: %s", err)
	}

	if err := json.NewEncoder(out).Encode(flareEnvironment); err != nil {
		return fmt.Errorf("marshaling metadata.json: %s", err)
	}

	return nil
}<|MERGE_RESOLUTION|>--- conflicted
+++ resolved
@@ -109,11 +109,8 @@
 		{&osqueryCheckup{k: k}, doctorSupported | flareSupported},
 		{&launcherFlags{}, doctorSupported | flareSupported},
 		{&gnomeExtensions{}, doctorSupported | flareSupported},
-<<<<<<< HEAD
+    {&quarantine{}, doctorSupported | flareSupported},
 		{&systemTime{}, doctorSupported | flareSupported},
-=======
-		{&quarantine{}, doctorSupported | flareSupported},
->>>>>>> 640846b9
 	}
 
 	checkupsToRun := make([]checkupInt, 0)
