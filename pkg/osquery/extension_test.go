// Running this in parallel on the GH workers generates a lot of false positive noise. It all smells like things
// deep inside boltdb. Since we usually rerun tests until they pass, let's just disable paralleltest and linting.
//
//nolint:paralleltest
package osquery

import (
	"bytes"
	"context"
	"encoding/json"
	"errors"
	"fmt"
	"os"
	"sort"
	"sync"
	"testing"
	"testing/quick"
	"time"

	"github.com/golang-jwt/jwt/v5"
	"github.com/kolide/kit/testutil"
	"github.com/kolide/kit/ulid"
	"github.com/kolide/launcher/ee/agent/storage"
	agentbbolt "github.com/kolide/launcher/ee/agent/storage/bbolt"
	storageci "github.com/kolide/launcher/ee/agent/storage/ci"
	"github.com/kolide/launcher/ee/agent/storage/inmemory"
	"github.com/kolide/launcher/ee/agent/types"
	"github.com/kolide/launcher/ee/agent/types/mocks"
	"github.com/kolide/launcher/pkg/log/multislogger"
	settingsstoremock "github.com/kolide/launcher/pkg/osquery/mocks"
	"github.com/kolide/launcher/pkg/osquery/runtime/history"
	"github.com/kolide/launcher/pkg/service"
	"github.com/kolide/launcher/pkg/service/mock"
	"github.com/osquery/osquery-go/plugin/distributed"
	"github.com/osquery/osquery-go/plugin/logger"
	"github.com/stretchr/testify/assert"
	testifymock "github.com/stretchr/testify/mock"
	"github.com/stretchr/testify/require"
	"go.etcd.io/bbolt"
)

<<<<<<< HEAD
func makeTempDB(t *testing.T) (db *bbolt.DB, cleanup func()) {
	file, err := os.CreateTemp(t.TempDir(), "kolide_launcher_test")
	if err != nil {
		t.Fatalf("creating temp file: %s", err.Error())
	}

	db, err = bbolt.Open(file.Name(), 0600, nil)
	if err != nil {
		t.Fatalf("opening bolt DB: %s", err.Error())
	}

	return db, func() {
		db.Close()
	}
}

func makeKnapsack(t *testing.T, db *bbolt.DB) types.Knapsack {
=======
func makeKnapsack(t *testing.T) types.Knapsack {
>>>>>>> 587cf4b8
	m := mocks.NewKnapsack(t)
	m.On("OsquerydPath").Maybe().Return("")
	m.On("LatestOsquerydPath", testifymock.Anything).Maybe().Return("")
	m.On("ConfigStore").Return(storageci.NewStore(t, multislogger.NewNopLogger(), storage.ConfigStore.String()))
	m.On("RegistrationStore").Return(storageci.NewStore(t, multislogger.NewNopLogger(), storage.RegistrationStore.String())).Maybe()
	m.On("Slogger").Return(multislogger.NewNopLogger())
	m.On("ReadEnrollSecret").Maybe().Return("enroll_secret", nil)
	m.On("RootDirectory").Maybe().Return("whatever")
	m.On("DistributedForwardingInterval").Maybe().Return(60 * time.Second)
	m.On("RegisterChangeObserver", testifymock.Anything, testifymock.Anything).Maybe().Return()
	m.On("DeregisterChangeObserver", testifymock.Anything).Maybe().Return()
	store := inmemory.NewStore()
	osqHistory, err := history.InitHistory(store)
	require.NoError(t, err)
	m.On("OsqueryHistory").Return(osqHistory).Maybe()
	m.On("UseCachedDataForScheduledQueries").Return(true).Maybe()
	m.On("GetEnrollmentDetails").Return(types.EnrollmentDetails{OSVersion: "1", Hostname: "test"}, nil).Maybe()
	return m
}

func TestNewExtensionEmptyEnrollSecret(t *testing.T) {
	m := mocks.NewKnapsack(t)
	m.On("OsquerydPath").Maybe().Return("")
	m.On("LatestOsquerydPath", testifymock.Anything).Maybe().Return("")
	m.On("ConfigStore").Return(storageci.NewStore(t, multislogger.NewNopLogger(), storage.ConfigStore.String()))
	m.On("RegistrationStore").Return(storageci.NewStore(t, multislogger.NewNopLogger(), storage.RegistrationStore.String())).Maybe()
	m.On("Slogger").Return(multislogger.NewNopLogger())
	m.On("ReadEnrollSecret").Maybe().Return("", errors.New("test"))
	m.On("GetEnrollmentDetails").Return(types.EnrollmentDetails{OSVersion: "1", Hostname: "test"}, nil).Maybe()
	m.On("DistributedForwardingInterval").Maybe().Return(60 * time.Second)
	m.On("RegisterChangeObserver", testifymock.Anything, testifymock.Anything).Maybe().Return()

	// We should be able to make an extension despite an empty enroll secret
	e, err := NewExtension(context.TODO(), &mock.KolideService{}, settingsstoremock.NewSettingsStoreWriter(t), m, ulid.New(), ExtensionOpts{})
	assert.Nil(t, err)
	assert.NotNil(t, e)
}

func TestNewExtensionDatabaseError(t *testing.T) {
<<<<<<< HEAD
	db, _ := makeTempDB(t)
=======
	file, err := os.CreateTemp("", "kolide_launcher_test")
	if err != nil {
		t.Fatalf("creating temp file: %s", err.Error())
	}

	// open to create, then immediately close DB
	db, err := bbolt.Open(file.Name(), 0600, nil)
	if err != nil {
		t.Fatalf("opening bolt DB: %s", err.Error())
	}
>>>>>>> 587cf4b8
	path := db.Path()
	db.Close()

	// Open read-only DB
	db, err := bbolt.Open(path, 0600, &bbolt.Options{ReadOnly: true})
	if err != nil {
		t.Fatalf("opening bolt DB: %s", err.Error())
	}
	t.Cleanup(func() {
		require.NoError(t, db.Close())
	})

	m := mocks.NewKnapsack(t)
	m.On("ConfigStore").Return(agentbbolt.NewStore(context.TODO(), multislogger.NewNopLogger(), db, storage.ConfigStore.String()))
	m.On("Slogger").Return(multislogger.NewNopLogger()).Maybe()
	m.On("DistributedForwardingInterval").Maybe().Return(60 * time.Second)
	m.On("RegisterChangeObserver", testifymock.Anything, testifymock.Anything).Maybe().Return()

	e, err := NewExtension(context.TODO(), &mock.KolideService{}, settingsstoremock.NewSettingsStoreWriter(t), m, ulid.New(), ExtensionOpts{})
	assert.NotNil(t, err)
	assert.Nil(t, e)
}

func TestGetHostIdentifier(t *testing.T) {
	k := makeKnapsack(t)
	e, err := NewExtension(context.TODO(), &mock.KolideService{}, settingsstoremock.NewSettingsStoreWriter(t), k, ulid.New(), ExtensionOpts{})
	require.Nil(t, err)

	ident, err := e.getHostIdentifier()
	require.Nil(t, err)
	assert.True(t, len(ident) > 10)
	oldIdent := ident

	ident, err = e.getHostIdentifier()
	require.Nil(t, err)
	assert.Equal(t, oldIdent, ident)

	k = makeKnapsack(t)
	e, err = NewExtension(context.TODO(), &mock.KolideService{}, settingsstoremock.NewSettingsStoreWriter(t), k, ulid.New(), ExtensionOpts{})
	require.Nil(t, err)

	ident, err = e.getHostIdentifier()
	require.Nil(t, err)
	// Should get different UUID with fresh DB
	assert.NotEqual(t, oldIdent, ident)
}

func TestGetHostIdentifierCorruptedData(t *testing.T) {
	// Put bad data in the DB and ensure we can still generate a fresh UUID
	k := makeKnapsack(t)
	e, err := NewExtension(context.TODO(), &mock.KolideService{}, settingsstoremock.NewSettingsStoreWriter(t), k, ulid.New(), ExtensionOpts{})
	require.Nil(t, err)

	// Put garbage UUID in DB
	err = k.ConfigStore().Set([]byte(uuidKey), []byte("garbage_uuid"))
	require.Nil(t, err)

	ident, err := e.getHostIdentifier()
	require.Nil(t, err)
	assert.True(t, len(ident) > 10)
	oldIdent := ident

	ident, err = e.getHostIdentifier()
	require.Nil(t, err)
	assert.Equal(t, oldIdent, ident)
}

func TestExtensionEnrollTransportError(t *testing.T) {
	m := &mock.KolideService{
		RequestEnrollmentFunc: func(ctx context.Context, enrollSecret, hostIdentifier string, details service.EnrollmentDetails) (string, bool, error) {
			return "", false, errors.New("transport")
		},
	}

	k := makeKnapsack(t)

	e, err := NewExtension(context.TODO(), m, settingsstoremock.NewSettingsStoreWriter(t), k, types.DefaultRegistrationID, ExtensionOpts{})
	require.Nil(t, err)

	key, invalid, err := e.Enroll(context.Background())
	assert.True(t, m.RequestEnrollmentFuncInvoked)
	assert.Equal(t, "", key)
	assert.True(t, invalid)
	assert.NotNil(t, err)
}

func TestExtensionEnrollSecretInvalid(t *testing.T) {
	m := &mock.KolideService{
		RequestEnrollmentFunc: func(ctx context.Context, enrollSecret, hostIdentifier string, details service.EnrollmentDetails) (string, bool, error) {
			return "", true, nil
		},
	}
	k := makeKnapsack(t)
	e, err := NewExtension(context.TODO(), m, settingsstoremock.NewSettingsStoreWriter(t), k, ulid.New(), ExtensionOpts{})
	require.Nil(t, err)

	key, invalid, err := e.Enroll(context.Background())
	assert.True(t, m.RequestEnrollmentFuncInvoked)
	assert.Equal(t, "", key)
	assert.True(t, invalid)
	assert.NotNil(t, err)
}

// createTestEnrollSecret creates a JWT that can be parsed by the extension
// to extract its munemo.
func createTestEnrollSecret(t *testing.T, munemo string) string {
	testSigningKey := []byte("test-key")

	type CustomKolideJwtClaims struct {
		Munemo string `json:"organization"`
		jwt.RegisteredClaims
	}

	claims := CustomKolideJwtClaims{
		munemo,
		jwt.RegisteredClaims{
			// A usual scenario is to set the expiration time relative to the current time
			ExpiresAt: jwt.NewNumericDate(time.Now().Add(24 * time.Hour)),
			IssuedAt:  jwt.NewNumericDate(time.Now()),
			NotBefore: jwt.NewNumericDate(time.Now()),
			Issuer:    "test",
			Subject:   "somebody",
			ID:        "1",
			Audience:  []string{"somebody_else"},
		},
	}

	token := jwt.NewWithClaims(jwt.SigningMethodHS256, claims)
	signedTokenStr, err := token.SignedString(testSigningKey)
	require.NoError(t, err)

	return signedTokenStr
}

func TestExtensionEnroll(t *testing.T) {
	expectedMunemo := "test_fake_munemo"
	expectedEnrollSecret := createTestEnrollSecret(t, expectedMunemo)

	var gotEnrollSecret string
	expectedNodeKey := "node_key"
	m := &mock.KolideService{
		RequestEnrollmentFunc: func(ctx context.Context, enrollSecret, hostIdentifier string, details service.EnrollmentDetails) (string, bool, error) {
			gotEnrollSecret = enrollSecret
			return expectedNodeKey, false, nil
		},
	}
	s := settingsstoremock.NewSettingsStoreWriter(t)

	k := mocks.NewKnapsack(t)
	k.On("OsquerydPath").Maybe().Return("")
	k.On("LatestOsquerydPath", testifymock.Anything).Maybe().Return("")
	k.On("ConfigStore").Return(storageci.NewStore(t, multislogger.NewNopLogger(), storage.ConfigStore.String()))
	registrationStore, err := storageci.NewStore(t, multislogger.NewNopLogger(), storage.RegistrationStore.String())
	require.NoError(t, err)
	k.On("RegistrationStore").Return(registrationStore)
	k.On("Slogger").Return(multislogger.NewNopLogger())
	k.On("ReadEnrollSecret").Maybe().Return(expectedEnrollSecret, nil)
	k.On("GetEnrollmentDetails").Return(types.EnrollmentDetails{OSVersion: "1", Hostname: "test"}, nil).Maybe()
	k.On("DistributedForwardingInterval").Maybe().Return(60 * time.Second)
	k.On("RegisterChangeObserver", testifymock.Anything, testifymock.Anything).Maybe().Return()
	k.On("DeregisterChangeObserver", testifymock.Anything).Maybe().Return()

	e, err := NewExtension(context.TODO(), m, s, k, types.DefaultRegistrationID, ExtensionOpts{})
	require.Nil(t, err)

	key, invalid, err := e.Enroll(context.Background())
	require.Nil(t, err)
	assert.True(t, m.RequestEnrollmentFuncInvoked)
	assert.False(t, invalid)
	assert.Equal(t, expectedNodeKey, key)
	assert.Equal(t, expectedEnrollSecret, gotEnrollSecret)

	initialRegistrationRaw, err := registrationStore.Get([]byte(types.DefaultRegistrationID))
	require.NoError(t, err)
	require.NotNil(t, initialRegistrationRaw)
	var initialRegistration types.Registration
	require.NoError(t, json.Unmarshal(initialRegistrationRaw, &initialRegistration))
	require.Equal(t, types.DefaultRegistrationID, initialRegistration.RegistrationID)
	require.Equal(t, expectedEnrollSecret, initialRegistration.EnrollmentSecret)
	require.Equal(t, expectedNodeKey, initialRegistration.NodeKey)
	require.Equal(t, expectedMunemo, initialRegistration.Munemo)

	// Should not re-enroll with stored secret
	m.RequestEnrollmentFuncInvoked = false
	key, invalid, err = e.Enroll(context.Background())
	require.Nil(t, err)
	assert.False(t, m.RequestEnrollmentFuncInvoked) // Note False here.
	assert.False(t, invalid)
	assert.Equal(t, expectedNodeKey, key)
	assert.Equal(t, expectedEnrollSecret, gotEnrollSecret)

	e, err = NewExtension(context.TODO(), m, s, k, types.DefaultRegistrationID, ExtensionOpts{})
	require.Nil(t, err)
	// Still should not re-enroll (because node key stored in DB)
	key, invalid, err = e.Enroll(context.Background())
	require.Nil(t, err)
	assert.False(t, m.RequestEnrollmentFuncInvoked) // Note False here.
	assert.False(t, invalid)
	assert.Equal(t, expectedNodeKey, key)
	assert.Equal(t, expectedEnrollSecret, gotEnrollSecret)

	// Re-enroll for new node key
	expectedNodeKey = "new_node_key"
	e.RequireReenroll(context.Background())
	assert.Empty(t, e.NodeKey)
	key, invalid, err = e.Enroll(context.Background())
	require.Nil(t, err)
	// Now enroll func should be called again
	assert.True(t, m.RequestEnrollmentFuncInvoked)
	assert.False(t, invalid)
	assert.Equal(t, expectedNodeKey, key)
	assert.Equal(t, expectedEnrollSecret, gotEnrollSecret)

	// Check that registration is up-to-date
	updatedRegistrationRaw, err := registrationStore.Get([]byte(types.DefaultRegistrationID))
	require.NoError(t, err)
	require.NotNil(t, updatedRegistrationRaw)
	var updatedRegistration types.Registration
	require.NoError(t, json.Unmarshal(updatedRegistrationRaw, &updatedRegistration))
	require.Equal(t, types.DefaultRegistrationID, updatedRegistration.RegistrationID)
	require.Equal(t, expectedEnrollSecret, updatedRegistration.EnrollmentSecret)
	require.Equal(t, expectedNodeKey, updatedRegistration.NodeKey)
	require.Equal(t, expectedMunemo, updatedRegistration.Munemo)
}

func TestExtensionGenerateConfigsTransportError(t *testing.T) {
	m := &mock.KolideService{
		RequestConfigFunc: func(ctx context.Context, nodeKey string) (string, bool, error) {
			return "", false, errors.New("transport")
		},
	}
	k := makeKnapsack(t)
	k.ConfigStore().Set([]byte(nodeKeyKey), []byte("some_node_key"))
	e, err := NewExtension(context.TODO(), m, settingsstoremock.NewSettingsStoreWriter(t), k, types.DefaultRegistrationID, ExtensionOpts{})
	require.Nil(t, err)

	configs, err := e.GenerateConfigs(context.Background())
	assert.True(t, m.RequestConfigFuncInvoked)
	assert.Nil(t, configs)
	// An error with the cache empty should be returned
	assert.NotNil(t, err)
}

func TestExtensionGenerateConfigsCaching(t *testing.T) {
	configVal := `{"foo":"bar","options":{"distributed_interval":5,"verbose":true}}`
	m := &mock.KolideService{
		RequestConfigFunc: func(ctx context.Context, nodeKey string) (string, bool, error) {
			return configVal, false, nil
		},
	}
	k := makeKnapsack(t)
	s := settingsstoremock.NewSettingsStoreWriter(t)
	s.On("WriteSettings").Return(nil)
	e, err := NewExtension(context.TODO(), m, s, k, ulid.New(), ExtensionOpts{})
	require.Nil(t, err)

	configs, err := e.GenerateConfigs(context.Background())
	assert.True(t, m.RequestConfigFuncInvoked)
	assert.Equal(t, map[string]string{"config": configVal}, configs)
	assert.Nil(t, err)

	// Now have requesting the config fail, and expect to get the same
	// config anyway (through the cache).
	m.RequestConfigFuncInvoked = false
	m.RequestConfigFunc = func(ctx context.Context, nodeKey string) (string, bool, error) {
		return "", false, errors.New("foobar")
	}
	configs, err = e.GenerateConfigs(context.Background())
	assert.True(t, m.RequestConfigFuncInvoked)
	assert.Equal(t, map[string]string{"config": configVal}, configs)
	// No error because config came from the cache.
	assert.Nil(t, err)
}

func TestExtensionGenerateConfigsEnrollmentInvalid(t *testing.T) {
	expectedNodeKey := "good_node_key"
	var gotNodeKey string
	m := &mock.KolideService{
		RequestConfigFunc: func(ctx context.Context, nodeKey string) (string, bool, error) {
			gotNodeKey = nodeKey
			return "", true, nil
		},
		RequestEnrollmentFunc: func(ctx context.Context, enrollSecret, hostIdentifier string, details service.EnrollmentDetails) (string, bool, error) {
			return expectedNodeKey, false, nil
		},
	}
	k := makeKnapsack(t)
	e, err := NewExtension(context.TODO(), m, settingsstoremock.NewSettingsStoreWriter(t), k, ulid.New(), ExtensionOpts{})
	require.Nil(t, err)
	e.NodeKey = "bad_node_key"

	configs, err := e.GenerateConfigs(context.Background())
	assert.True(t, m.RequestConfigFuncInvoked)
	assert.True(t, m.RequestEnrollmentFuncInvoked)
	assert.Nil(t, configs)
	assert.NotNil(t, err)
	assert.Equal(t, expectedNodeKey, gotNodeKey)
}

func TestGenerateConfigs_CannotEnrollYet(t *testing.T) {
	s := &mock.KolideService{
		RequestConfigFunc: func(ctx context.Context, nodeKey string) (string, bool, error) {
			// Returns node_invalid
			return "", true, nil
		},
	}

	k := mocks.NewKnapsack(t)
	k.On("OsquerydPath").Maybe().Return("")
	k.On("LatestOsquerydPath", testifymock.Anything).Maybe().Return("")
	k.On("ConfigStore").Return(storageci.NewStore(t, multislogger.NewNopLogger(), storage.ConfigStore.String()))
	k.On("RegistrationStore").Return(storageci.NewStore(t, multislogger.NewNopLogger(), storage.RegistrationStore.String())).Maybe()
	k.On("Slogger").Return(multislogger.NewNopLogger())
	k.On("ReadEnrollSecret").Maybe().Return("", errors.New("test"))
	k.On("DistributedForwardingInterval").Maybe().Return(60 * time.Second)
	k.On("RegisterChangeObserver", testifymock.Anything, testifymock.Anything).Maybe().Return()
	k.On("DeregisterChangeObserver", testifymock.Anything).Maybe().Return()

	e, err := NewExtension(context.TODO(), s, settingsstoremock.NewSettingsStoreWriter(t), k, ulid.New(), ExtensionOpts{})
	require.Nil(t, err)

	configs, err := e.GenerateConfigs(context.Background())
	assert.NotNil(t, configs)
	assert.Equal(t, map[string]string{"config": "{}"}, configs)
	assert.Nil(t, err)

	// Should have tried to request config
	assert.True(t, s.RequestConfigFuncInvoked)

	// On node invalid response, should attempt to retrieve enroll secret
	k.AssertExpectations(t)

	// Since we can't retrieve the enroll secret, we shouldn't attempt to enroll yet
	assert.False(t, s.RequestEnrollmentFuncInvoked)
}

func TestExtensionGenerateConfigs(t *testing.T) {
	configVal := `{"foo":"bar","options":{"distributed_interval":5,"verbose":true}}`
	m := &mock.KolideService{
		RequestConfigFunc: func(ctx context.Context, nodeKey string) (string, bool, error) {
			return configVal, false, nil
		},
	}
	k := makeKnapsack(t)
	s := settingsstoremock.NewSettingsStoreWriter(t)
	s.On("WriteSettings").Return(nil)
	e, err := NewExtension(context.TODO(), m, s, k, ulid.New(), ExtensionOpts{})
	require.Nil(t, err)

	configs, err := e.GenerateConfigs(context.Background())
	assert.True(t, m.RequestConfigFuncInvoked)
	assert.Equal(t, map[string]string{"config": configVal}, configs)
	assert.Nil(t, err)
}

func TestExtensionWriteLogsTransportError(t *testing.T) {
	m := &mock.KolideService{
		PublishLogsFunc: func(ctx context.Context, nodeKey string, logType logger.LogType, logs []string) (string, string, bool, error) {
			return "", "", false, errors.New("transport")
		},
	}
	k := makeKnapsack(t)
	e, err := NewExtension(context.TODO(), m, settingsstoremock.NewSettingsStoreWriter(t), k, ulid.New(), ExtensionOpts{})
	require.Nil(t, err)

	err = e.writeLogsWithReenroll(context.Background(), logger.LogTypeSnapshot, []string{"foobar"}, true)
	assert.True(t, m.PublishLogsFuncInvoked)
	assert.NotNil(t, err)
}

func TestExtensionWriteLogsEnrollmentInvalid(t *testing.T) {
	expectedNodeKey := "good_node_key"
	var gotNodeKey string
	m := &mock.KolideService{
		PublishLogsFunc: func(ctx context.Context, nodeKey string, logType logger.LogType, logs []string) (string, string, bool, error) {
			gotNodeKey = nodeKey
			return "", "", true, nil
		},
		RequestEnrollmentFunc: func(ctx context.Context, enrollSecret, hostIdentifier string, details service.EnrollmentDetails) (string, bool, error) {
			return expectedNodeKey, false, nil
		},
	}
	k := makeKnapsack(t)
	e, err := NewExtension(context.TODO(), m, settingsstoremock.NewSettingsStoreWriter(t), k, ulid.New(), ExtensionOpts{})
	require.Nil(t, err)
	e.NodeKey = "bad_node_key"

	err = e.writeLogsWithReenroll(context.Background(), logger.LogTypeString, []string{"foobar"}, true)
	assert.True(t, m.PublishLogsFuncInvoked)
	assert.True(t, m.RequestEnrollmentFuncInvoked)
	assert.NotNil(t, err)
	assert.Equal(t, expectedNodeKey, gotNodeKey)
}

func TestExtensionWriteLogs(t *testing.T) {
	var gotNodeKey string
	var gotLogType logger.LogType
	var gotLogs []string
	m := &mock.KolideService{
		PublishLogsFunc: func(ctx context.Context, nodeKey string, logType logger.LogType, logs []string) (string, string, bool, error) {
			gotNodeKey = nodeKey
			gotLogType = logType
			gotLogs = logs
			return "", "", false, nil
		},
	}

	expectedNodeKey := "node_key"
	k := makeKnapsack(t)
	e, err := NewExtension(context.TODO(), m, settingsstoremock.NewSettingsStoreWriter(t), k, ulid.New(), ExtensionOpts{})
	require.Nil(t, err)
	e.NodeKey = expectedNodeKey

	err = e.writeLogsWithReenroll(context.Background(), logger.LogTypeStatus, []string{"foobar"}, true)
	assert.True(t, m.PublishLogsFuncInvoked)
	assert.Nil(t, err)
	assert.Equal(t, expectedNodeKey, gotNodeKey)
	assert.Equal(t, logger.LogTypeStatus, gotLogType)
	assert.Equal(t, []string{"foobar"}, gotLogs)
}

func TestKeyConversion(t *testing.T) {

	expectedUintKeyVals := []uint64{1, 2, 64, 128, 200, 1000, 2000, 500003, 10000003, 200003005}
	byteKeys := make([][]byte, 0, len(expectedUintKeyVals))
	for _, k := range expectedUintKeyVals {
		byteKeys = append(byteKeys, byteKeyFromUint64(k))
	}

	// Assert correct sorted order of byte keys generated by key function
	require.True(t, sort.SliceIsSorted(byteKeys, func(i, j int) bool { return bytes.Compare(byteKeys[i], byteKeys[j]) <= 0 }))

	uintKeyVals := make([]uint64, 0, len(expectedUintKeyVals))
	for _, k := range byteKeys {
		uintKeyVals = append(uintKeyVals, uint64FromByteKey(k))
	}

	// Assert values are the same after roundtrip conversion
	require.Equal(t, expectedUintKeyVals, uintKeyVals)
}

func TestRandomKeyConversion(t *testing.T) {

	// Check that roundtrips for random values result in the same key
	f := func(k uint64) bool {
		return k == uint64FromByteKey(byteKeyFromUint64(k))
	}
	if err := quick.Check(f, nil); err != nil {
		t.Error(err)
	}
}

func TestByteKeyFromUint64(t *testing.T) {

	// Assert correct sorted order of keys generated by key function
	keyVals := []uint64{1, 2, 64, 128, 200, 1000, 2000, 50000, 1000000, 2000000}
	keys := make([][]byte, 0, len(keyVals))
	for _, k := range keyVals {
		keys = append(keys, byteKeyFromUint64(k))
	}

	require.True(t, sort.SliceIsSorted(keyVals, func(i, j int) bool { return keyVals[i] < keyVals[j] }))
	assert.True(t, sort.SliceIsSorted(keys, func(i, j int) bool { return bytes.Compare(keys[i], keys[j]) <= 0 }))
}

func TestExtensionWriteBufferedLogsEmpty(t *testing.T) {

	m := &mock.KolideService{
		PublishLogsFunc: func(ctx context.Context, nodeKey string, logType logger.LogType, logs []string) (string, string, bool, error) {
			t.Error("Publish logs function should not be called")
			return "", "", false, nil
		},
	}

	// Create the status logs bucket ahead of time
	statusLogsStore, err := storageci.NewStore(t, multislogger.NewNopLogger(), storage.StatusLogsStore.String())
	require.NoError(t, err)

	k := mocks.NewKnapsack(t)
	k.On("ConfigStore").Return(storageci.NewStore(t, multislogger.NewNopLogger(), storage.ConfigStore.String()))
	k.On("RegistrationStore").Return(storageci.NewStore(t, multislogger.NewNopLogger(), storage.RegistrationStore.String())).Maybe()
	k.On("Slogger").Return(multislogger.NewNopLogger()).Maybe()
	k.On("StatusLogsStore").Return(statusLogsStore)
	k.On("ReadEnrollSecret").Maybe().Return("enroll_secret", nil)
	k.On("DistributedForwardingInterval").Maybe().Return(60 * time.Second)
	k.On("RegisterChangeObserver", testifymock.Anything, testifymock.Anything).Maybe().Return()
	k.On("DeregisterChangeObserver", testifymock.Anything).Maybe().Return()

	e, err := NewExtension(context.TODO(), m, settingsstoremock.NewSettingsStoreWriter(t), k, ulid.New(), ExtensionOpts{})
	require.Nil(t, err)

	// No buffered logs should result in success and no remote action being
	// taken.
	err = e.writeBufferedLogsForType(logger.LogTypeStatus)
	assert.Nil(t, err)
	assert.False(t, m.PublishLogsFuncInvoked)
}

func TestExtensionWriteBufferedLogs(t *testing.T) {

	var gotStatusLogs, gotResultLogs []string
	m := &mock.KolideService{
		PublishLogsFunc: func(ctx context.Context, nodeKey string, logType logger.LogType, logs []string) (string, string, bool, error) {
			switch logType {
			case logger.LogTypeStatus:
				gotStatusLogs = logs
			case logger.LogTypeString:
				gotResultLogs = logs
			case logger.LogTypeSnapshot, logger.LogTypeHealth, logger.LogTypeInit:
				t.Errorf("unexpected log type %v", logType)
			default:
				t.Error("Unknown log type")
			}
			return "", "", false, nil
		},
	}

	// Create these buckets ahead of time
	statusLogsStore, err := storageci.NewStore(t, multislogger.NewNopLogger(), storage.StatusLogsStore.String())
	require.NoError(t, err)
	resultLogsStore, err := storageci.NewStore(t, multislogger.NewNopLogger(), storage.ResultLogsStore.String())
	require.NoError(t, err)

	k := mocks.NewKnapsack(t)
	k.On("ConfigStore").Return(storageci.NewStore(t, multislogger.NewNopLogger(), storage.ConfigStore.String()))
	k.On("RegistrationStore").Return(storageci.NewStore(t, multislogger.NewNopLogger(), storage.RegistrationStore.String())).Maybe()
	k.On("Slogger").Return(multislogger.NewNopLogger()).Maybe()
	k.On("StatusLogsStore").Return(statusLogsStore)
	k.On("ResultLogsStore").Return(resultLogsStore)
	k.On("ReadEnrollSecret").Maybe().Return("enroll_secret", nil)
	k.On("DistributedForwardingInterval").Maybe().Return(60 * time.Second)
	k.On("RegisterChangeObserver", testifymock.Anything, testifymock.Anything).Maybe().Return()
	k.On("DeregisterChangeObserver", testifymock.Anything).Maybe().Return()

	e, err := NewExtension(context.TODO(), m, settingsstoremock.NewSettingsStoreWriter(t), k, ulid.New(), ExtensionOpts{})
	require.Nil(t, err)

	e.LogString(context.Background(), logger.LogTypeStatus, "status foo")
	e.LogString(context.Background(), logger.LogTypeStatus, "status bar")

	e.LogString(context.Background(), logger.LogTypeString, "result foo")
	e.LogString(context.Background(), logger.LogTypeString, "result bar")

	err = e.writeBufferedLogsForType(logger.LogTypeStatus)
	assert.Nil(t, err)
	assert.True(t, m.PublishLogsFuncInvoked)
	assert.Equal(t, []string{"status foo", "status bar"}, gotStatusLogs)

	err = e.writeBufferedLogsForType(logger.LogTypeString)
	assert.Nil(t, err)
	assert.True(t, m.PublishLogsFuncInvoked)
	assert.Equal(t, []string{"result foo", "result bar"}, gotResultLogs)

	// No more logs should be written after logs flushed
	m.PublishLogsFuncInvoked = false
	gotStatusLogs = nil
	gotResultLogs = nil
	err = e.writeBufferedLogsForType(logger.LogTypeStatus)
	assert.Nil(t, err)
	err = e.writeBufferedLogsForType(logger.LogTypeString)
	assert.Nil(t, err)
	assert.False(t, m.PublishLogsFuncInvoked)
	assert.Nil(t, gotStatusLogs)
	assert.Nil(t, gotResultLogs)

	e.LogString(context.Background(), logger.LogTypeStatus, "status foo")

	err = e.writeBufferedLogsForType(logger.LogTypeStatus)
	assert.Nil(t, err)
	assert.True(t, m.PublishLogsFuncInvoked)
	assert.Equal(t, []string{"status foo"}, gotStatusLogs)
	assert.Nil(t, gotResultLogs)
}

func TestExtensionWriteBufferedLogsEnrollmentInvalid(t *testing.T) {
	// Test for https://github.com/kolide/launcher/issues/219 in which a
	// call to writeBufferedLogsForType with an invalid node key causes a
	// deadlock.
	const expectedNodeKey = "good_node_key"
	var gotNodeKey string
	m := &mock.KolideService{
		PublishLogsFunc: func(ctx context.Context, nodeKey string, logType logger.LogType, logs []string) (string, string, bool, error) {
			gotNodeKey = nodeKey
			return "", "", nodeKey != expectedNodeKey, nil

		},
		RequestEnrollmentFunc: func(ctx context.Context, enrollSecret, hostIdentifier string, details service.EnrollmentDetails) (string, bool, error) {
			return expectedNodeKey, false, nil
		},
	}

	// Create the status logs bucket ahead of time
	statusLogsStore, err := storageci.NewStore(t, multislogger.NewNopLogger(), storage.StatusLogsStore.String())
	require.NoError(t, err)

	k := mocks.NewKnapsack(t)
	k.On("ConfigStore").Return(storageci.NewStore(t, multislogger.NewNopLogger(), storage.ConfigStore.String()))
	k.On("RegistrationStore").Return(storageci.NewStore(t, multislogger.NewNopLogger(), storage.RegistrationStore.String())).Maybe()
	k.On("StatusLogsStore").Return(statusLogsStore)
	k.On("OsquerydPath").Maybe().Return("")
	k.On("LatestOsquerydPath", testifymock.Anything).Maybe().Return("")
	k.On("Slogger").Return(multislogger.NewNopLogger())
	k.On("ReadEnrollSecret").Maybe().Return("enroll_secret", nil)
	k.On("GetEnrollmentDetails").Return(types.EnrollmentDetails{OSVersion: "1", Hostname: "test"}, nil).Maybe()
	k.On("DistributedForwardingInterval").Maybe().Return(60 * time.Second)
	k.On("RegisterChangeObserver", testifymock.Anything, testifymock.Anything).Maybe().Return()
	k.On("DeregisterChangeObserver", testifymock.Anything).Maybe().Return()

	e, err := NewExtension(context.TODO(), m, settingsstoremock.NewSettingsStoreWriter(t), k, ulid.New(), ExtensionOpts{})
	require.Nil(t, err)

	e.LogString(context.Background(), logger.LogTypeStatus, "status foo")
	e.LogString(context.Background(), logger.LogTypeStatus, "status bar")

	// long timeout is due to github actions runners IO slowness
	testutil.FatalAfterFunc(t, 7*time.Second, func() {
		err = e.writeBufferedLogsForType(logger.LogTypeStatus)
	})
	assert.Nil(t, err)
	assert.True(t, m.PublishLogsFuncInvoked)
	assert.True(t, m.RequestEnrollmentFuncInvoked)
	assert.Equal(t, expectedNodeKey, gotNodeKey)
}

func TestExtensionWriteBufferedLogsLimit(t *testing.T) {

	var gotStatusLogs, gotResultLogs []string
	m := &mock.KolideService{
		PublishLogsFunc: func(ctx context.Context, nodeKey string, logType logger.LogType, logs []string) (string, string, bool, error) {
			switch logType {
			case logger.LogTypeStatus:
				gotStatusLogs = logs
			case logger.LogTypeString:
				gotResultLogs = logs
			case logger.LogTypeSnapshot, logger.LogTypeHealth, logger.LogTypeInit:
				t.Errorf("unexpected log type %v", logType)
			default:
				t.Error("Unknown log type")
			}
			return "", "", false, nil
		},
	}

	// Create the status logs bucket ahead of time
	statusLogsStore, err := storageci.NewStore(t, multislogger.NewNopLogger(), storage.StatusLogsStore.String())
	require.NoError(t, err)
	resultLogsStore, err := storageci.NewStore(t, multislogger.NewNopLogger(), storage.ResultLogsStore.String())
	require.NoError(t, err)

	k := mocks.NewKnapsack(t)
	k.On("ConfigStore").Return(storageci.NewStore(t, multislogger.NewNopLogger(), storage.ConfigStore.String()))
	k.On("RegistrationStore").Return(storageci.NewStore(t, multislogger.NewNopLogger(), storage.RegistrationStore.String())).Maybe()
	k.On("Slogger").Return(multislogger.NewNopLogger())
	k.On("StatusLogsStore").Return(statusLogsStore)
	k.On("ResultLogsStore").Return(resultLogsStore)
	k.On("DistributedForwardingInterval").Maybe().Return(60 * time.Second)
	k.On("RegisterChangeObserver", testifymock.Anything, testifymock.Anything).Maybe().Return()
	k.On("DeregisterChangeObserver", testifymock.Anything).Maybe().Return()

	e, err := NewExtension(context.TODO(), m, settingsstoremock.NewSettingsStoreWriter(t), k, ulid.New(), ExtensionOpts{
		MaxBytesPerBatch: 100,
	})
	require.Nil(t, err)

	expectedStatusLogs := []string{}
	expectedResultLogs := []string{}
	for i := 0; i < 20; i++ {
		status := fmt.Sprintf("status_%3d", i)
		expectedStatusLogs = append(expectedStatusLogs, status)
		e.LogString(context.Background(), logger.LogTypeStatus, status)

		result := fmt.Sprintf("result_%3d", i)
		expectedResultLogs = append(expectedResultLogs, result)
		e.LogString(context.Background(), logger.LogTypeString, result)
	}

	// Should write first 10 logs
	e.writeBufferedLogsForType(logger.LogTypeStatus)
	e.writeBufferedLogsForType(logger.LogTypeString)
	assert.True(t, m.PublishLogsFuncInvoked)
	assert.Equal(t, expectedStatusLogs[:10], gotStatusLogs)
	assert.Equal(t, expectedResultLogs[:10], gotResultLogs)

	// Should write last 10 logs
	m.PublishLogsFuncInvoked = false
	gotStatusLogs = nil
	gotResultLogs = nil
	e.writeBufferedLogsForType(logger.LogTypeStatus)
	e.writeBufferedLogsForType(logger.LogTypeString)
	assert.True(t, m.PublishLogsFuncInvoked)
	assert.Equal(t, expectedStatusLogs[10:], gotStatusLogs)
	assert.Equal(t, expectedResultLogs[10:], gotResultLogs)

	// No more logs to write
	m.PublishLogsFuncInvoked = false
	gotStatusLogs = nil
	gotResultLogs = nil
	e.writeBufferedLogsForType(logger.LogTypeStatus)
	e.writeBufferedLogsForType(logger.LogTypeString)
	assert.False(t, m.PublishLogsFuncInvoked)
	assert.Nil(t, gotStatusLogs)
	assert.Nil(t, gotResultLogs)
}

func TestExtensionWriteBufferedLogsDropsBigLog(t *testing.T) {

	var gotStatusLogs, gotResultLogs []string
	m := &mock.KolideService{
		PublishLogsFunc: func(ctx context.Context, nodeKey string, logType logger.LogType, logs []string) (string, string, bool, error) {
			switch logType {
			case logger.LogTypeStatus:
				gotStatusLogs = logs
			case logger.LogTypeString:
				gotResultLogs = logs
			case logger.LogTypeSnapshot, logger.LogTypeHealth, logger.LogTypeInit:
				t.Errorf("unexpected log type %v", logType)
			default:
				t.Error("Unknown log type")
			}
			return "", "", false, nil
		},
	}

	resultLogsStore, err := storageci.NewStore(t, multislogger.NewNopLogger(), storage.ResultLogsStore.String())
	require.NoError(t, err)

	k := mocks.NewKnapsack(t)
	k.On("ConfigStore").Return(storageci.NewStore(t, multislogger.NewNopLogger(), storage.ConfigStore.String()))
	k.On("RegistrationStore").Return(storageci.NewStore(t, multislogger.NewNopLogger(), storage.RegistrationStore.String())).Maybe()
	k.On("Slogger").Return(multislogger.NewNopLogger())
	k.On("ResultLogsStore").Return(resultLogsStore)
	k.On("DistributedForwardingInterval").Maybe().Return(60 * time.Second)
	k.On("RegisterChangeObserver", testifymock.Anything, testifymock.Anything).Maybe().Return()
	k.On("DeregisterChangeObserver", testifymock.Anything).Maybe().Return()

	e, err := NewExtension(context.TODO(), m, settingsstoremock.NewSettingsStoreWriter(t), k, ulid.New(), ExtensionOpts{
		MaxBytesPerBatch: 15,
	})
	require.Nil(t, err)

	startLogCount, err := e.knapsack.ResultLogsStore().Count()
	require.NoError(t, err)
	require.Equal(t, 0, startLogCount, "start with no buffered logs")

	expectedResultLogs := []string{"res1", "res2", "res3", "res4"}
	e.LogString(context.Background(), logger.LogTypeString, "this_result_is_tooooooo_big! oh noes")
	e.LogString(context.Background(), logger.LogTypeString, "res1")
	e.LogString(context.Background(), logger.LogTypeString, "res2")
	e.LogString(context.Background(), logger.LogTypeString, "this_result_is_tooooooo_big! wow")
	e.LogString(context.Background(), logger.LogTypeString, "this_result_is_tooooooo_big! scheiße")
	e.LogString(context.Background(), logger.LogTypeString, "res3")
	e.LogString(context.Background(), logger.LogTypeString, "res4")
	e.LogString(context.Background(), logger.LogTypeString, "this_result_is_tooooooo_big! darn")

	queuedLogCount, err := e.knapsack.ResultLogsStore().Count()
	require.NoError(t, err)
	require.Equal(t, 8, queuedLogCount, "correct number of enqueued logs")

	// Should write first 3 logs
	e.writeBufferedLogsForType(logger.LogTypeString)
	assert.True(t, m.PublishLogsFuncInvoked)
	assert.Equal(t, expectedResultLogs[:3], gotResultLogs)

	// Should write last log
	m.PublishLogsFuncInvoked = false
	gotResultLogs = nil
	e.writeBufferedLogsForType(logger.LogTypeString)
	assert.True(t, m.PublishLogsFuncInvoked)
	assert.Equal(t, expectedResultLogs[3:], gotResultLogs)

	// No more logs to write
	m.PublishLogsFuncInvoked = false
	gotResultLogs = nil
	gotStatusLogs = nil
	e.writeBufferedLogsForType(logger.LogTypeString)
	assert.False(t, m.PublishLogsFuncInvoked)
	assert.Nil(t, gotResultLogs)
	assert.Nil(t, gotStatusLogs)

	finalLogCount, err := e.knapsack.ResultLogsStore().Count()
	require.NoError(t, err)
	require.Equal(t, 0, finalLogCount, "no more queued logs")
}

func TestExtensionWriteLogsLoop(t *testing.T) {
	var gotStatusLogs, gotResultLogs []string
	var logLock sync.Mutex
	var done = make(chan struct{})
	m := &mock.KolideService{
		PublishLogsFunc: func(ctx context.Context, nodeKey string, logType logger.LogType, logs []string) (string, string, bool, error) {
			defer func() { done <- struct{}{} }()

			logLock.Lock()
			defer logLock.Unlock()

			switch logType {
			case logger.LogTypeStatus:
				gotStatusLogs = logs
			case logger.LogTypeString:
				gotResultLogs = logs
			case logger.LogTypeSnapshot, logger.LogTypeHealth, logger.LogTypeInit:
				t.Errorf("unexpected log type %v", logType)
			default:
				t.Error("Unknown log type")
			}
			return "", "", false, nil
		},
	}

	// Create the status logs bucket ahead of time
	statusLogsStore, err := storageci.NewStore(t, multislogger.NewNopLogger(), storage.StatusLogsStore.String())
	require.NoError(t, err)
	resultLogsStore, err := storageci.NewStore(t, multislogger.NewNopLogger(), storage.ResultLogsStore.String())
	require.NoError(t, err)

	k := mocks.NewKnapsack(t)
	k.On("ConfigStore").Return(storageci.NewStore(t, multislogger.NewNopLogger(), storage.ConfigStore.String()))
	k.On("RegistrationStore").Return(storageci.NewStore(t, multislogger.NewNopLogger(), storage.RegistrationStore.String())).Maybe()
	k.On("Slogger").Return(multislogger.NewNopLogger())
	k.On("StatusLogsStore").Return(statusLogsStore)
	k.On("ResultLogsStore").Return(resultLogsStore)
	k.On("DistributedForwardingInterval").Maybe().Return(60 * time.Second)
	k.On("RegisterChangeObserver", testifymock.Anything, testifymock.Anything).Maybe().Return()
	k.On("DeregisterChangeObserver", testifymock.Anything).Maybe().Return()

	expectedLoggingInterval := 5 * time.Second
	e, err := NewExtension(context.TODO(), m, settingsstoremock.NewSettingsStoreWriter(t), k, ulid.New(), ExtensionOpts{
		MaxBytesPerBatch: 200,
		LoggingInterval:  expectedLoggingInterval,
	})
	require.Nil(t, err)

	expectedStatusLogs := []string{}
	expectedResultLogs := []string{}
	for i := 0; i < 20; i++ {
		status := fmt.Sprintf("status_%013d", i)
		expectedStatusLogs = append(expectedStatusLogs, status)
		e.LogString(context.Background(), logger.LogTypeStatus, status)

		result := fmt.Sprintf("result_%013d", i)
		expectedResultLogs = append(expectedResultLogs, result)
		e.LogString(context.Background(), logger.LogTypeString, result)
	}

	// Should write first 10 logs
	go e.Execute()
	testutil.FatalAfterFunc(t, 1*time.Second, func() {
		// PublishLogsFunc runs twice for each run of the loop
		<-done
		<-done
	})
	// Examine the logs, then reset them for the next test
	logLock.Lock()
	assert.Equal(t, expectedStatusLogs[:10], gotStatusLogs)
	assert.Equal(t, expectedResultLogs[:10], gotResultLogs)
	gotStatusLogs = nil
	gotResultLogs = nil
	logLock.Unlock()

	// Should write last 10 logs
	time.Sleep(expectedLoggingInterval + 1*time.Second)
	testutil.FatalAfterFunc(t, 1*time.Second, func() {
		// PublishLogsFunc runs twice of each run of the loop
		<-done
		<-done
	})
	// Examine the logs, then reset them for the next test
	logLock.Lock()
	assert.Equal(t, expectedStatusLogs[10:], gotStatusLogs)
	assert.Equal(t, expectedResultLogs[10:], gotResultLogs)
	gotStatusLogs = nil
	gotResultLogs = nil
	logLock.Unlock()

	// No more logs to write
	time.Sleep(expectedLoggingInterval + 1*time.Second)
	// Block to ensure publish function could be called if the logic is
	// incorrect
	time.Sleep(1 * time.Millisecond)
	// Confirm logs are nil because nothing got published
	logLock.Lock()
	assert.Nil(t, gotStatusLogs)
	assert.Nil(t, gotResultLogs)
	logLock.Unlock()

	testutil.FatalAfterFunc(t, 3*time.Second, func() {
		e.Shutdown(errors.New("test error"))
	})

	// Confirm we can call Shutdown multiple times without blocking
	interruptComplete := make(chan struct{})
	expectedInterrupts := 3
	for i := 0; i < expectedInterrupts; i += 1 {
		go func() {
			e.Shutdown(errors.New("test error"))
			interruptComplete <- struct{}{}
		}()
	}

	receivedInterrupts := 0
	for {
		if receivedInterrupts >= expectedInterrupts {
			break
		}

		select {
		case <-interruptComplete:
			receivedInterrupts += 1
			continue
		case <-time.After(5 * time.Second):
			t.Errorf("could not call interrupt multiple times and return within 5 seconds -- received %d interrupts before timeout", receivedInterrupts)
			t.FailNow()
		}
	}

	require.Equal(t, expectedInterrupts, receivedInterrupts)
}

func TestExtensionPurgeBufferedLogs(t *testing.T) {

	var gotStatusLogs, gotResultLogs []string
	m := &mock.KolideService{
		PublishLogsFunc: func(ctx context.Context, nodeKey string, logType logger.LogType, logs []string) (string, string, bool, error) {
			switch logType {
			case logger.LogTypeStatus:
				gotStatusLogs = logs
			case logger.LogTypeString:
				gotResultLogs = logs
			case logger.LogTypeSnapshot, logger.LogTypeHealth, logger.LogTypeInit:
				t.Errorf("unexpected log type %v", logType)
			default:
				t.Error("Unknown log type")
			}
			// Mock as if sending logs errored
			return "", "", false, errors.New("server rejected logs")
		},
	}

	// Create these buckets ahead of time
	statusLogsStore, err := storageci.NewStore(t, multislogger.NewNopLogger(), storage.StatusLogsStore.String())
	require.NoError(t, err)
	resultLogsStore, err := storageci.NewStore(t, multislogger.NewNopLogger(), storage.ResultLogsStore.String())
	require.NoError(t, err)

	k := mocks.NewKnapsack(t)
	k.On("ConfigStore").Return(storageci.NewStore(t, multislogger.NewNopLogger(), storage.ConfigStore.String()))
	k.On("RegistrationStore").Return(storageci.NewStore(t, multislogger.NewNopLogger(), storage.RegistrationStore.String())).Maybe()
	k.On("StatusLogsStore").Return(statusLogsStore)
	k.On("ResultLogsStore").Return(resultLogsStore)
	k.On("Slogger").Return(multislogger.NewNopLogger())
	k.On("DistributedForwardingInterval").Maybe().Return(60 * time.Second)
	k.On("RegisterChangeObserver", testifymock.Anything, testifymock.Anything).Maybe().Return()
	k.On("DeregisterChangeObserver", testifymock.Anything).Maybe().Return()

	maximum := 10
	e, err := NewExtension(context.TODO(), m, settingsstoremock.NewSettingsStoreWriter(t), k, ulid.New(), ExtensionOpts{
		MaxBufferedLogs: maximum,
	})
	require.Nil(t, err)

	var expectedStatusLogs, expectedResultLogs []string
	for i := 0; i < 100; i++ {
		gotStatusLogs = nil
		gotResultLogs = nil
		statusLog := fmt.Sprintf("status %d", i)
		expectedStatusLogs = append(expectedStatusLogs, statusLog)
		e.LogString(context.Background(), logger.LogTypeStatus, statusLog)

		resultLog := fmt.Sprintf("result %d", i)
		expectedResultLogs = append(expectedResultLogs, resultLog)
		e.LogString(context.Background(), logger.LogTypeString, resultLog)

		e.writeAndPurgeLogs()

		if i < maximum {
			assert.Equal(t, expectedStatusLogs, gotStatusLogs)
			assert.Equal(t, expectedResultLogs, gotResultLogs)
		} else {
			assert.Equal(t, expectedStatusLogs[i-maximum:], gotStatusLogs)
			assert.Equal(t, expectedResultLogs[i-maximum:], gotResultLogs)
		}
	}
}

func TestExtensionGetQueriesTransportError(t *testing.T) {
	m := &mock.KolideService{
		RequestQueriesFunc: func(ctx context.Context, nodeKey string) (*distributed.GetQueriesResult, bool, error) {
			return nil, false, errors.New("transport")
		},
	}
	k := makeKnapsack(t)
	e, err := NewExtension(context.TODO(), m, settingsstoremock.NewSettingsStoreWriter(t), k, ulid.New(), ExtensionOpts{})
	require.Nil(t, err)

	queries, err := e.GetQueries(context.Background())
	assert.True(t, m.RequestQueriesFuncInvoked)
	assert.NotNil(t, err)
	assert.Nil(t, queries)
}

func TestExtensionGetQueriesEnrollmentInvalid(t *testing.T) {

	expectedNodeKey := "good_node_key"
	var gotNodeKey string
	m := &mock.KolideService{
		RequestQueriesFunc: func(ctx context.Context, nodeKey string) (*distributed.GetQueriesResult, bool, error) {
			gotNodeKey = nodeKey
			return nil, true, nil
		},
		RequestEnrollmentFunc: func(ctx context.Context, enrollSecret, hostIdentifier string, details service.EnrollmentDetails) (string, bool, error) {
			return expectedNodeKey, false, nil
		},
	}

	k := mocks.NewKnapsack(t)
	k.On("ConfigStore").Return(storageci.NewStore(t, multislogger.NewNopLogger(), storage.ConfigStore.String()))
	k.On("RegistrationStore").Return(storageci.NewStore(t, multislogger.NewNopLogger(), storage.RegistrationStore.String())).Maybe()
	k.On("OsquerydPath").Maybe().Return("")
	k.On("LatestOsquerydPath", testifymock.Anything).Maybe().Return("")
	k.On("Slogger").Return(multislogger.NewNopLogger())
	k.On("ReadEnrollSecret").Return("enroll_secret", nil)
	k.On("GetEnrollmentDetails").Return(types.EnrollmentDetails{OSVersion: "1", Hostname: "test"}, nil).Maybe()
	k.On("DistributedForwardingInterval").Maybe().Return(60 * time.Second)
	k.On("RegisterChangeObserver", testifymock.Anything, testifymock.Anything).Maybe().Return()
	k.On("DeregisterChangeObserver", testifymock.Anything).Maybe().Return()

	e, err := NewExtension(context.TODO(), m, settingsstoremock.NewSettingsStoreWriter(t), k, ulid.New(), ExtensionOpts{})
	require.Nil(t, err)
	e.NodeKey = "bad_node_key"

	queries, err := e.GetQueries(context.Background())
	assert.True(t, m.RequestQueriesFuncInvoked)
	assert.True(t, m.RequestEnrollmentFuncInvoked)
	assert.NotNil(t, err)
	assert.Nil(t, queries)
	assert.Equal(t, expectedNodeKey, gotNodeKey)
}

func TestExtensionGetQueries(t *testing.T) {
	expectedQueries := map[string]string{
		"time":    "select * from time",
		"version": "select version from osquery_info",
	}
	m := &mock.KolideService{
		RequestQueriesFunc: func(ctx context.Context, nodeKey string) (*distributed.GetQueriesResult, bool, error) {
			return &distributed.GetQueriesResult{
				Queries: expectedQueries,
			}, false, nil
		},
	}
	k := makeKnapsack(t)
	e, err := NewExtension(context.TODO(), m, settingsstoremock.NewSettingsStoreWriter(t), k, ulid.New(), ExtensionOpts{})
	require.Nil(t, err)

	queries, err := e.GetQueries(context.Background())
	assert.True(t, m.RequestQueriesFuncInvoked)
	require.Nil(t, err)
	assert.Equal(t, expectedQueries, queries.Queries)
}

func TestGetQueries_Forwarding(t *testing.T) {
	expectedQueries := map[string]string{
		"time":    "select * from time",
		"version": "select version from osquery_info",
	}
	m := &mock.KolideService{
		RequestQueriesFunc: func(ctx context.Context, nodeKey string) (*distributed.GetQueriesResult, bool, error) {
			return &distributed.GetQueriesResult{
				Queries: expectedQueries,
			}, false, nil
		},
	}
	k := makeKnapsack(t)
	e, err := NewExtension(context.TODO(), m, settingsstoremock.NewSettingsStoreWriter(t), k, ulid.New(), ExtensionOpts{})
	require.Nil(t, err)

	// Shorten our accelerated startup period so we aren't waiting for a full two minutes for the test
	acceleratedStartupPeriod := 10 * time.Second
	e.forwardAllDistributedUntil.Store(time.Now().Unix() + int64(acceleratedStartupPeriod.Seconds()))

	// Shorten the forwarding interval for the same reason
	e.distributedForwardingInterval.Store(5)

	// Request queries -- this first time, since we're requesting queries right after startup,
	// the request should go through.
	queries, err := e.GetQueries(context.TODO())
	assert.True(t, m.RequestQueriesFuncInvoked)
	require.Nil(t, err)
	assert.Equal(t, expectedQueries, queries.Queries)

	// Now, wait for the startup period to pass
	time.Sleep(acceleratedStartupPeriod)

	// Request queries -- this time, the request should go through because we haven't made a request
	// within the last `e.distributedForwardingInterval` seconds.
	queries, err = e.GetQueries(context.TODO())
	require.Nil(t, err)
	require.Equal(t, expectedQueries, queries.Queries)

	// Immediately request queries again. This time, the request should NOT go through, because
	// we made a request within the last `e.distributedForwardingInterval` seconds.
	// We should get back an empty response.
	queries, err = e.GetQueries(context.TODO())
	require.Nil(t, err)
	require.Nil(t, queries.Queries)
}

func TestGetQueries_Forwarding_RespondsToAccelerationRequest(t *testing.T) {
	expectedQueries := map[string]string{
		"time":    "select * from time",
		"version": "select version from osquery_info",
	}
	m := &mock.KolideService{
		RequestQueriesFunc: func(ctx context.Context, nodeKey string) (*distributed.GetQueriesResult, bool, error) {
			return &distributed.GetQueriesResult{
				Queries:           expectedQueries,
				AccelerateSeconds: 30, // set AccelerateSeconds to make sure the extension responds accordingly
			}, false, nil
		},
	}
	k := makeKnapsack(t)
	e, err := NewExtension(context.TODO(), m, settingsstoremock.NewSettingsStoreWriter(t), k, ulid.New(), ExtensionOpts{})
	require.Nil(t, err)

	// Shorten our accelerated startup period so we aren't waiting for a full two minutes to start the test
	e.forwardAllDistributedUntil.Store(0)

	// Request queries -- this first time, since we're requesting queries right after startup,
	// the request should go through.
	queries, err := e.GetQueries(context.TODO())
	assert.True(t, m.RequestQueriesFuncInvoked)
	require.Nil(t, err)
	assert.Equal(t, expectedQueries, queries.Queries)

	// We should have responded to the `AccelerateSeconds` set by the response.
	// Confirm that we set `e.forwardAllDistributedUntil` to accelerate requests.
	require.Greater(t, e.forwardAllDistributedUntil.Load(), int64(0))

	// Request queries twice more -- this will be before e.distributedForwardingInterval seconds have passed,
	// but we should be in accelerated mode and should therefore see the request go through to the cloud.
	queries, err = e.GetQueries(context.TODO())
	require.Nil(t, err)
	require.Equal(t, expectedQueries, queries.Queries)

	queries, err = e.GetQueries(context.TODO())
	require.Nil(t, err)
	require.Equal(t, expectedQueries, queries.Queries)
}

func TestExtensionWriteResultsTransportError(t *testing.T) {
	m := &mock.KolideService{
		PublishResultsFunc: func(ctx context.Context, nodeKey string, results []distributed.Result) (string, string, bool, error) {
			return "", "", false, errors.New("transport")
		},
	}
	k := makeKnapsack(t)
	e, err := NewExtension(context.TODO(), m, settingsstoremock.NewSettingsStoreWriter(t), k, ulid.New(), ExtensionOpts{})
	require.Nil(t, err)

	err = e.WriteResults(context.Background(), []distributed.Result{})
	assert.True(t, m.PublishResultsFuncInvoked)
	assert.NotNil(t, err)
}

func TestExtensionWriteResultsEnrollmentInvalid(t *testing.T) {
	expectedNodeKey := "good_node_key"
	var gotNodeKey string
	m := &mock.KolideService{
		PublishResultsFunc: func(ctx context.Context, nodeKey string, results []distributed.Result) (string, string, bool, error) {
			gotNodeKey = nodeKey
			return "", "", true, nil
		},
		RequestEnrollmentFunc: func(ctx context.Context, enrollSecret, hostIdentifier string, details service.EnrollmentDetails) (string, bool, error) {
			return expectedNodeKey, false, nil
		},
	}
	k := makeKnapsack(t)
	e, err := NewExtension(context.TODO(), m, settingsstoremock.NewSettingsStoreWriter(t), k, ulid.New(), ExtensionOpts{})
	require.Nil(t, err)
	e.NodeKey = "bad_node_key"

	err = e.WriteResults(context.Background(), []distributed.Result{})
	assert.True(t, m.PublishResultsFuncInvoked)
	assert.True(t, m.RequestEnrollmentFuncInvoked)
	assert.NotNil(t, err)
	assert.Equal(t, expectedNodeKey, gotNodeKey)
}

func TestExtensionWriteResults(t *testing.T) {
	var gotResults []distributed.Result
	m := &mock.KolideService{
		PublishResultsFunc: func(ctx context.Context, nodeKey string, results []distributed.Result) (string, string, bool, error) {
			gotResults = results
			return "", "", false, nil
		},
	}
	k := makeKnapsack(t)
	e, err := NewExtension(context.TODO(), m, settingsstoremock.NewSettingsStoreWriter(t), k, ulid.New(), ExtensionOpts{})
	require.Nil(t, err)

	expectedResults := []distributed.Result{
		{
			QueryName: "foobar",
			Status:    0,
			Rows:      []map[string]string{{"foo": "bar"}},
		},
	}

	err = e.WriteResults(context.Background(), expectedResults)
	assert.True(t, m.PublishResultsFuncInvoked)
	assert.Nil(t, err)
	assert.Equal(t, expectedResults, gotResults)
}

func Test_setOsqueryOptions(t *testing.T) {
	t.Parallel()

	type testCase struct {
		name           string
		initialConfig  map[string]any
		overrideOpts   map[string]any
		expectedConfig map[string]any
	}

	testCases := []testCase{
		{
			name:          "empty config, startup override opts",
			initialConfig: make(map[string]any),
			overrideOpts:  startupOsqueryConfigOptions,
			expectedConfig: map[string]any{
				"options": map[string]any{
					"verbose":              true,
					"distributed_interval": float64(osqueryDistributedInterval), // has to be a float64 due to json unmarshal nonsense
				},
			},
		},
		{
			name:          "empty config, post-startup override opts",
			initialConfig: make(map[string]any),
			overrideOpts:  postStartupOsqueryConfigOptions,
			expectedConfig: map[string]any{
				"options": map[string]any{
					"verbose":              false,
					"distributed_interval": float64(osqueryDistributedInterval), // has to be a float64 due to json unmarshal nonsense
				},
			},
		},
		{
			name: "config with verbose already set, startup override opts",
			initialConfig: map[string]any{
				"options": map[string]any{
					"verbose": false,
				},
			},
			overrideOpts: startupOsqueryConfigOptions,
			expectedConfig: map[string]any{
				"options": map[string]any{
					"verbose":              true,
					"distributed_interval": float64(osqueryDistributedInterval), // has to be a float64 due to json unmarshal nonsense
				},
			},
		},
		{
			name: "config with verbose already set, post-startup override opts",
			initialConfig: map[string]any{
				"options": map[string]any{
					"verbose": true,
				},
			},
			overrideOpts: postStartupOsqueryConfigOptions,
			expectedConfig: map[string]any{
				"options": map[string]any{
					"verbose":              false,
					"distributed_interval": float64(osqueryDistributedInterval), // has to be a float64 due to json unmarshal nonsense
				},
			},
		},
		{
			name: "config with distributed_interval already set, startup override opts",
			initialConfig: map[string]any{
				"options": map[string]any{
					"distributed_interval": 30,
				},
			},
			overrideOpts: startupOsqueryConfigOptions,
			expectedConfig: map[string]any{
				"options": map[string]any{
					"verbose":              true,
					"distributed_interval": float64(osqueryDistributedInterval), // has to be a float64 due to json unmarshal nonsense
				},
			},
		},
		{
			name: "config with distributed_interval already set, post-startup override opts",
			initialConfig: map[string]any{
				"options": map[string]any{
					"distributed_interval": 25,
				},
			},
			overrideOpts: postStartupOsqueryConfigOptions,
			expectedConfig: map[string]any{
				"options": map[string]any{
					"verbose":              false,
					"distributed_interval": float64(osqueryDistributedInterval), // has to be a float64 due to json unmarshal nonsense
				},
			},
		},
		{
			name: "config with other options, startup override opts",
			initialConfig: map[string]any{
				"options": map[string]any{
					"audit_allow_config": false,
				},
			},
			overrideOpts: startupOsqueryConfigOptions,
			expectedConfig: map[string]any{
				"options": map[string]any{
					"audit_allow_config":   false,
					"verbose":              true,
					"distributed_interval": float64(osqueryDistributedInterval), // has to be a float64 due to json unmarshal nonsense
				},
			},
		},
		{
			name: "config with decorators, post-startup override opts",
			initialConfig: map[string]any{
				"decorators": map[string]any{
					"load": []any{
						"SELECT version FROM osquery_info;",
						"SELECT uuid AS host_uuid FROM system_info;",
					},
					"always": []any{
						"SELECT user AS username FROM logged_in_users WHERE user <> '' ORDER BY time LIMIT 1;",
					},
					"interval": map[string]any{
						"3600": []any{"SELECT total_seconds AS uptime FROM uptime;"},
					},
				},
			},
			overrideOpts: postStartupOsqueryConfigOptions,
			expectedConfig: map[string]any{
				"options": map[string]any{
					"verbose":              false,
					"distributed_interval": float64(osqueryDistributedInterval), // has to be a float64 due to json unmarshal nonsense
				},
				"decorators": map[string]any{
					"load": []any{
						"SELECT version FROM osquery_info;",
						"SELECT uuid AS host_uuid FROM system_info;",
					},
					"always": []any{
						"SELECT user AS username FROM logged_in_users WHERE user <> '' ORDER BY time LIMIT 1;",
					},
					"interval": map[string]any{
						"3600": []any{"SELECT total_seconds AS uptime FROM uptime;"},
					},
				},
			},
		},
		{
			name: "config with auto table construction, startup override opts",
			initialConfig: map[string]any{
				"auto_table_construction": map[string]any{
					"tcc_system_entries": map[string]any{
						"query": "SELECT service, client, auth_value, last_modified FROM access;",
						"path":  "/Library/Application Support/com.apple.TCC/TCC.db",
						"columns": []any{
							"service",
							"client",
							"auth_value",
							"last_modified",
						},
						"platform": "darwin",
					},
				},
			},
			overrideOpts: startupOsqueryConfigOptions,
			expectedConfig: map[string]any{
				"options": map[string]any{
					"verbose":              true,
					"distributed_interval": float64(osqueryDistributedInterval), // has to be a float64 due to json unmarshal nonsense
				},
				"auto_table_construction": map[string]any{
					"tcc_system_entries": map[string]any{
						"query": "SELECT service, client, auth_value, last_modified FROM access;",
						"path":  "/Library/Application Support/com.apple.TCC/TCC.db",
						"columns": []any{
							"service",
							"client",
							"auth_value",
							"last_modified",
						},
						"platform": "darwin",
					},
				},
			},
		},
	}

	for _, tt := range testCases {
		tt := tt
		t.Run(tt.name, func(t *testing.T) {
			t.Parallel()

			e := &Extension{
				slogger: multislogger.NewNopLogger(),
			}

			cfgBytes, err := json.Marshal(tt.initialConfig)
			require.NoError(t, err)

			modifiedCfgStr := e.setOsqueryOptions(string(cfgBytes), tt.overrideOpts)

			var modifiedCfg map[string]any
			require.NoError(t, json.Unmarshal([]byte(modifiedCfgStr), &modifiedCfg))

			require.Equal(t, tt.expectedConfig, modifiedCfg)
		})
	}
}

func Test_setOsqueryOptions_EmptyConfig(t *testing.T) {
	t.Parallel()

	e := &Extension{
		slogger: multislogger.NewNopLogger(),
	}

	expectedCfg := map[string]any{
		"options": map[string]any{
			"verbose":              true,
			"distributed_interval": float64(osqueryDistributedInterval), // has to be a float64 due to json unmarshal nonsense
		},
	}

	modifiedCfgStr := e.setOsqueryOptions("", startupOsqueryConfigOptions)

	var modifiedCfg map[string]any
	require.NoError(t, json.Unmarshal([]byte(modifiedCfgStr), &modifiedCfg))

	require.Equal(t, expectedCfg, modifiedCfg)
}

func Test_setVerbose_MalformedConfig(t *testing.T) {
	t.Parallel()

	e := &Extension{
		slogger: multislogger.NewNopLogger(),
	}

	malformedCfg := map[string]any{
		"options": "options should not be a string, yet it is, oops",
	}
	cfgBytes, err := json.Marshal(malformedCfg)
	require.NoError(t, err)
	modifiedCfgStr := e.setOsqueryOptions(string(cfgBytes), postStartupOsqueryConfigOptions)

	var modifiedCfg map[string]any
	require.NoError(t, json.Unmarshal([]byte(modifiedCfgStr), &modifiedCfg))

	require.Equal(t, malformedCfg, modifiedCfg)
}<|MERGE_RESOLUTION|>--- conflicted
+++ resolved
@@ -39,27 +39,7 @@
 	"go.etcd.io/bbolt"
 )
 
-<<<<<<< HEAD
-func makeTempDB(t *testing.T) (db *bbolt.DB, cleanup func()) {
-	file, err := os.CreateTemp(t.TempDir(), "kolide_launcher_test")
-	if err != nil {
-		t.Fatalf("creating temp file: %s", err.Error())
-	}
-
-	db, err = bbolt.Open(file.Name(), 0600, nil)
-	if err != nil {
-		t.Fatalf("opening bolt DB: %s", err.Error())
-	}
-
-	return db, func() {
-		db.Close()
-	}
-}
-
-func makeKnapsack(t *testing.T, db *bbolt.DB) types.Knapsack {
-=======
 func makeKnapsack(t *testing.T) types.Knapsack {
->>>>>>> 587cf4b8
 	m := mocks.NewKnapsack(t)
 	m.On("OsquerydPath").Maybe().Return("")
 	m.On("LatestOsquerydPath", testifymock.Anything).Maybe().Return("")
@@ -99,38 +79,29 @@
 }
 
 func TestNewExtensionDatabaseError(t *testing.T) {
-<<<<<<< HEAD
-	db, _ := makeTempDB(t)
-=======
-	file, err := os.CreateTemp("", "kolide_launcher_test")
+	file, err := os.CreateTemp(t.TempDir(), "kolide_extension.db")
 	if err != nil {
 		t.Fatalf("creating temp file: %s", err.Error())
 	}
-
-	// open to create, then immediately close DB
+	t.Cleanup(func() {
+		file.Close()
+	})
+
 	db, err := bbolt.Open(file.Name(), 0600, nil)
 	if err != nil {
 		t.Fatalf("opening bolt DB: %s", err.Error())
 	}
->>>>>>> 587cf4b8
-	path := db.Path()
-	db.Close()
-
-	// Open read-only DB
-	db, err := bbolt.Open(path, 0600, &bbolt.Options{ReadOnly: true})
-	if err != nil {
-		t.Fatalf("opening bolt DB: %s", err.Error())
-	}
-	t.Cleanup(func() {
-		require.NoError(t, db.Close())
-	})
 
 	m := mocks.NewKnapsack(t)
-	m.On("ConfigStore").Return(agentbbolt.NewStore(context.TODO(), multislogger.NewNopLogger(), db, storage.ConfigStore.String()))
+	confStore, err := agentbbolt.NewStore(context.TODO(), multislogger.NewNopLogger(), db, storage.ConfigStore.String())
+	require.NoError(t, err)
+	m.On("ConfigStore").Return(confStore)
 	m.On("Slogger").Return(multislogger.NewNopLogger()).Maybe()
 	m.On("DistributedForwardingInterval").Maybe().Return(60 * time.Second)
 	m.On("RegisterChangeObserver", testifymock.Anything, testifymock.Anything).Maybe().Return()
 
+	// close the DB connection here to trigger the error
+	require.NoError(t, db.Close())
 	e, err := NewExtension(context.TODO(), &mock.KolideService{}, settingsstoremock.NewSettingsStoreWriter(t), m, ulid.New(), ExtensionOpts{})
 	assert.NotNil(t, err)
 	assert.Nil(t, e)
