package runtime

import (
	"context"
	"crypto/sha256"
	"errors"
	"fmt"
	"io"
	"os"
	"os/exec"
	"path/filepath"
	"runtime"
	"strings"
	"sync"
	"time"

	"github.com/go-kit/kit/log"
	"github.com/go-kit/kit/log/level"
	"github.com/kolide/launcher/pkg/agent"
	"github.com/kolide/launcher/pkg/autoupdate"
	"github.com/kolide/launcher/pkg/backoff"
	"github.com/kolide/launcher/pkg/osquery/runtime/history"
	"github.com/kolide/launcher/pkg/traces"
	"github.com/osquery/osquery-go"

	"golang.org/x/sync/errgroup"
)

// OsqueryInstanceOption is a functional option pattern for defining how an
// osqueryd instance should be configured. For more information on this pattern,
// see the following blog post:
// https://dave.cheney.net/2014/10/17/functional-options-for-friendly-apis
type OsqueryInstanceOption func(*OsqueryInstance)

// WithOsqueryExtensionPlugins is a functional option which allows the user to
// declare a number of osquery plugins (ie: config plugin, logger plugin, tables,
// etc) which can be loaded when calling LaunchOsqueryInstance. You can load as
// many plugins as you'd like.
func WithOsqueryExtensionPlugins(plugins ...osquery.OsqueryPlugin) OsqueryInstanceOption {
	return func(i *OsqueryInstance) {
		i.opts.extensionPlugins = append(i.opts.extensionPlugins, plugins...)
	}
}

// WithOsquerydBinary is a functional option which allows the user to define the
// path of the osqueryd binary which will be launched. This should only be called
// once as only one binary will be executed. Defining the path to the osqueryd
// binary is optional. If it is not explicitly defined by the caller, an osqueryd
// binary will be looked for in the current $PATH.
func WithOsquerydBinary(path string) OsqueryInstanceOption {
	return func(i *OsqueryInstance) {
		i.opts.binaryPath = path
	}
}

// WithRootDirectory is a functional option which allows the user to define the
// path where filesystem artifacts will be stored. This may include pidfiles,
// RocksDB database files, etc. If this is not defined, a temporary directory
// will be used.
func WithRootDirectory(path string) OsqueryInstanceOption {
	return func(i *OsqueryInstance) {
		i.opts.rootDirectory = path
	}
}

// WithExtensionSocketPath is a functional option which allows the user to
// define the path of the extension socket path that osqueryd will open to
// communicate with other processes.
func WithExtensionSocketPath(path string) OsqueryInstanceOption {
	return func(i *OsqueryInstance) {
		i.opts.extensionSocketPath = path
	}
}

// WithConfigPluginFlag is a functional option which allows the user to define
// which config plugin osqueryd should use to retrieve the config. If this is not
// defined, it is assumed that no configuration is needed and a no-op config
// will be used. This should only be configured once and cannot be changed once
// osqueryd is running.
func WithConfigPluginFlag(plugin string) OsqueryInstanceOption {
	return func(i *OsqueryInstance) {
		i.opts.configPluginFlag = plugin
	}
}

// WithLoggerPluginFlag is a functional option which allows the user to define
// which logger plugin osqueryd should use to log status and result logs. If this
// is not defined, logs will be logged via the application's default logger. The
// logger plugin which osquery uses can be changed at any point during the
// osqueryd execution lifecycle by defining the option via the config.
func WithLoggerPluginFlag(plugin string) OsqueryInstanceOption {
	return func(i *OsqueryInstance) {
		i.opts.loggerPluginFlag = plugin
	}
}

// WithDistributedPluginFlag is a functional option which allows the user to define
// which distributed plugin osqueryd should use to log status and result logs. If this
// is not defined, logs will be logged via the application's default distributed. The
// distributed plugin which osquery uses can be changed at any point during the
// osqueryd execution lifecycle by defining the option via the config.
func WithDistributedPluginFlag(plugin string) OsqueryInstanceOption {
	return func(i *OsqueryInstance) {
		i.opts.distributedPluginFlag = plugin
	}
}

// WithStdout is a functional option which allows the user to define where the
// stdout of the osquery process should be directed. By default, the output will
// be discarded. This should only be configured once.
func WithStdout(w io.Writer) OsqueryInstanceOption {
	return func(i *OsqueryInstance) {
		i.opts.stdout = w
	}
}

// WithStderr is a functional option which allows the user to define where the
// stderr of the osquery process should be directed. By default, the output will
// be discarded. This should only be configured once.
func WithStderr(w io.Writer) OsqueryInstanceOption {
	return func(i *OsqueryInstance) {
		i.opts.stderr = w
	}
}

// WithLogger is a functional option which allows the user to pass a log.Logger
// to be used for logging osquery instance status.
func WithLogger(logger log.Logger) OsqueryInstanceOption {
	return func(i *OsqueryInstance) {
		i.logger = logger
	}
}

// WithOsqueryVerbose sets whether or not osquery is in verbose mode
func WithOsqueryVerbose(v bool) OsqueryInstanceOption {
	return func(i *OsqueryInstance) {
		i.opts.verbose = v
	}
}

func WithEnrollSecretPath(secretPath string) OsqueryInstanceOption {
	return func(i *OsqueryInstance) {
		i.opts.enrollSecretPath = secretPath
	}
}

func WithTlsHostname(hostname string) OsqueryInstanceOption {
	return func(i *OsqueryInstance) {
		i.opts.tlsHostname = hostname
	}
}

func WithTlsConfigEndpoint(ep string) OsqueryInstanceOption {
	return func(i *OsqueryInstance) {
		i.opts.tlsConfigEndpoint = ep
	}
}

func WithTlsEnrollEndpoint(ep string) OsqueryInstanceOption {
	return func(i *OsqueryInstance) {
		i.opts.tlsEnrollEndpoint = ep
	}
}

func WithTlsLoggerEndpoint(ep string) OsqueryInstanceOption {
	return func(i *OsqueryInstance) {
		i.opts.tlsLoggerEndpoint = ep
	}
}

func WithTlsDistributedReadEndpoint(ep string) OsqueryInstanceOption {
	return func(i *OsqueryInstance) {
		i.opts.tlsDistReadEndpoint = ep
	}
}

func WithTlsDistributedWriteEndpoint(ep string) OsqueryInstanceOption {
	return func(i *OsqueryInstance) {
		i.opts.tlsDistWriteEndpoint = ep
	}
}

func WithTlsServerCerts(s string) OsqueryInstanceOption {
	return func(i *OsqueryInstance) {
		i.opts.tlsServerCerts = s
	}
}

// WithOsqueryFlags sets additional flags to pass to osquery
func WithOsqueryFlags(flags []string) OsqueryInstanceOption {
	return func(i *OsqueryInstance) {
		i.opts.osqueryFlags = flags
	}
}

// WithAugeasLensFunction defines a callback function. This can be
// used during setup to populate the augeas lenses directory.
func WithAugeasLensFunction(f func(dir string) error) OsqueryInstanceOption {
	return func(i *OsqueryInstance) {
		i.opts.augeasLensFunc = f
	}
}

// WithAutoloadedExtensions defines a list of extensions to load
// via the osquery autoloading.
func WithAutoloadedExtensions(extensions ...string) OsqueryInstanceOption {
	return func(i *OsqueryInstance) {
		i.opts.autoloadedExtensions = append(i.opts.autoloadedExtensions, extensions...)
	}
}

// OsqueryInstance is the type which represents a currently running instance
// of osqueryd.
type OsqueryInstance struct {
	opts   osqueryOptions
	logger log.Logger
	// the following are instance artifacts that are created and held as a result
	// of launching an osqueryd process
	errgroup                *errgroup.Group
	doneCtx                 context.Context
	cancel                  context.CancelFunc
	cmd                     *exec.Cmd
	emsLock                 sync.RWMutex // Lock for extensionManagerServers
	extensionManagerServers []*osquery.ExtensionManagerServer
	extensionManagerClient  *osquery.ExtensionManagerClient
	rmRootDirectory         func()
	usingTempDir            bool
	stats                   *history.Instance
	startFunc               func(cmd *exec.Cmd) error
}

// Healthy will check to determine whether or not the osquery process that is
// being managed by the current instantiation of this OsqueryInstance is
// healthy. If the instance is healthy, it returns nil.
func (o *OsqueryInstance) Healthy() error {
	// Do not add/remove servers from o.extensionManagerServers while we're accessing them
	o.emsLock.RLock()
	defer o.emsLock.RUnlock()

	if len(o.extensionManagerServers) == 0 || o.extensionManagerClient == nil {
		return errors.New("instance not started")
	}

	for _, srv := range o.extensionManagerServers {
		serverStatus, err := srv.Ping(context.TODO())
		if err != nil {
			return fmt.Errorf("could not ping extension server: %w", err)
		}
		if serverStatus.Code != 0 {
			return fmt.Errorf("ping extension server returned %d: %s",
				serverStatus.Code,
				serverStatus.Message)

		}
	}

	clientStatus, err := o.extensionManagerClient.Ping()
	if err != nil {
		return fmt.Errorf("could not ping osquery extension client: %w", err)
	}
	if clientStatus.Code != 0 {
		return fmt.Errorf("ping extension client returned %d: %s",
			clientStatus.Code,
			clientStatus.Message)

	}

	return nil
}

func (o *OsqueryInstance) Query(query string) ([]map[string]string, error) {
<<<<<<< HEAD
	ctx, span := traces.StartSpan(context.Background())
	defer span.End()

	o.clientLock.Lock()
	defer o.clientLock.Unlock()

=======
>>>>>>> ffaad6de
	if o.extensionManagerClient == nil {
		return nil, errors.New("client not ready")
	}

	resp, err := o.extensionManagerClient.QueryContext(ctx, query)
	if err != nil {
		traces.SetError(span, err)
		return nil, fmt.Errorf("could not query the extension manager client: %w", err)
	}
	if resp.Status.Code != int32(0) {
		traces.SetError(span, errors.New(resp.Status.Message))
		return nil, errors.New(resp.Status.Message)
	}

	return resp.Response, nil
}

type osqueryOptions struct {
	// the following are options which may or may not be set by the functional
	// options included by the caller of LaunchOsqueryInstance
	augeasLensFunc        func(dir string) error
	binaryPath            string
	configPluginFlag      string
	distributedPluginFlag string
	extensionPlugins      []osquery.OsqueryPlugin
	autoloadedExtensions  []string
	extensionSocketPath   string
	enrollSecretPath      string
	loggerPluginFlag      string
	osqueryFlags          []string
	rootDirectory         string
	stderr                io.Writer
	stdout                io.Writer
	tlsConfigEndpoint     string
	tlsDistReadEndpoint   string
	tlsDistWriteEndpoint  string
	tlsEnrollEndpoint     string
	tlsHostname           string
	tlsLoggerEndpoint     string
	tlsServerCerts        string
	verbose               bool
}

// requiredExtensions returns a unique list of external
// extensions. These are extensions we expect osquery to pause start
// for.
func (o osqueryOptions) requiredExtensions() []string {
	extensionsMap := make(map[string]bool)
	requiredExtensions := make([]string, 0)

	for _, extension := range append([]string{o.loggerPluginFlag, o.configPluginFlag, o.distributedPluginFlag}, o.autoloadedExtensions...) {
		// skip the osquery build-ins, since requiring them will cause osquery to needlessly wait.
		if extension == "tls" {
			continue
		}

		if _, ok := extensionsMap[extension]; ok {
			continue
		}

		extensionsMap[extension] = true
		requiredExtensions = append(requiredExtensions, extension)
	}

	return requiredExtensions
}

func newInstance() *OsqueryInstance {
	i := &OsqueryInstance{}

	ctx, cancel := context.WithCancel(context.Background())
	i.cancel = cancel
	i.errgroup, i.doneCtx = errgroup.WithContext(ctx)

	i.logger = log.NewNopLogger()

	i.startFunc = func(cmd *exec.Cmd) error {
		return cmd.Start()
	}

	return i
}

// osqueryFilePaths is a struct which contains the relevant file paths needed to
// launch an osqueryd instance.
type osqueryFilePaths struct {
	augeasPath            string
	databasePath          string
	extensionAutoloadPath string
	extensionSocketPath   string
	extensionPaths        []string
	pidfilePath           string
}

// calculateOsqueryPaths accepts a path to a working osqueryd binary and a root
// directory where all of the osquery filesystem artifacts should be stored.
// In return, a structure of paths is returned that can be used to launch an
// osqueryd instance. An error may be returned if the supplied parameters are
// unacceptable.
func calculateOsqueryPaths(opts osqueryOptions) (*osqueryFilePaths, error) {

	// Determine the path to the extension socket
	extensionSocketPath := opts.extensionSocketPath
	if extensionSocketPath == "" {
		extensionSocketPath = SocketPath(opts.rootDirectory)
	}

	extensionAutoloadPath := filepath.Join(opts.rootDirectory, "osquery.autoload")

	osqueryFilePaths := &osqueryFilePaths{
		pidfilePath:           filepath.Join(opts.rootDirectory, "osquery.pid"),
		databasePath:          filepath.Join(opts.rootDirectory, "osquery.db"),
		augeasPath:            filepath.Join(opts.rootDirectory, "augeas-lenses"),
		extensionSocketPath:   extensionSocketPath,
		extensionAutoloadPath: extensionAutoloadPath,
		extensionPaths:        make([]string, len(opts.autoloadedExtensions)),
	}

	osqueryAutoloadFile, err := os.Create(extensionAutoloadPath)
	if err != nil {
		return nil, fmt.Errorf("creating autoload file: %w", err)
	}
	defer osqueryAutoloadFile.Close()

	if len(opts.autoloadedExtensions) == 0 {
		return osqueryFilePaths, nil
	}

	// Determine the path to the extension
	exPath, err := os.Executable()
	if err != nil {
		return nil, fmt.Errorf("finding path of launcher executable: %w", err)
	}

	for index, extension := range opts.autoloadedExtensions {
		// first see if we just got a file name and check to see if it exists in the executable directory
		extensionPath := filepath.Join(autoupdate.FindBaseDir(exPath), extension)

		if _, err := os.Stat(extensionPath); err != nil {
			// if we got an error, try the raw flag
			extensionPath = extension

			if _, err := os.Stat(extensionPath); err != nil {
				if os.IsNotExist(err) {
					return nil, fmt.Errorf("extension path does not exist: %s: %w", extension, err)
				} else {
					return nil, fmt.Errorf("could not stat extension path: %w", err)
				}
			}
		}

		osqueryFilePaths.extensionPaths[index] = extensionPath

		_, err := osqueryAutoloadFile.WriteString(fmt.Sprintf("%s\n", extensionPath))
		if err != nil {
			return nil, fmt.Errorf("writing to autoload file: %w", err)
		}
	}

	return osqueryFilePaths, nil
}

// createOsquerydCommand uses osqueryOptions to return an *exec.Cmd
// which will launch a properly configured osqueryd process.
func (opts *osqueryOptions) createOsquerydCommand(osquerydBinary string, paths *osqueryFilePaths) (*exec.Cmd, error) {
	// Create the reference instance for the running osquery instance
	cmd := exec.Command(
		osquerydBinary,
		fmt.Sprintf("--logger_plugin=%s", opts.loggerPluginFlag),
		fmt.Sprintf("--distributed_plugin=%s", opts.distributedPluginFlag),
		"--disable_distributed=false",
		"--distributed_interval=5",
		"--pack_delimiter=:",
		"--host_identifier=uuid",
		"--force=true",
		"--disable_watchdog",
		"--utc",
	)

	if opts.verbose {
		cmd.Args = append(cmd.Args, "--verbose")
	}

	if opts.tlsHostname != "" {
		cmd.Args = append(cmd.Args, fmt.Sprintf("--tls_hostname=%s", opts.tlsHostname))
	}

	if opts.tlsConfigEndpoint != "" {
		cmd.Args = append(cmd.Args, fmt.Sprintf("--config_tls_endpoint=%s", opts.tlsConfigEndpoint))

	}

	if opts.tlsEnrollEndpoint != "" {
		cmd.Args = append(cmd.Args, fmt.Sprintf("--enroll_tls_endpoint=%s", opts.tlsEnrollEndpoint))
	}

	if opts.tlsLoggerEndpoint != "" {
		cmd.Args = append(cmd.Args, fmt.Sprintf("--logger_tls_endpoint=%s", opts.tlsLoggerEndpoint))
	}

	if opts.tlsDistReadEndpoint != "" {
		cmd.Args = append(cmd.Args, fmt.Sprintf("--distributed_tls_read_endpoint=%s", opts.tlsDistReadEndpoint))
	}

	if opts.tlsDistWriteEndpoint != "" {
		cmd.Args = append(cmd.Args, fmt.Sprintf("--distributed_tls_write_endpoint=%s", opts.tlsDistWriteEndpoint))
	}

	if opts.tlsServerCerts != "" {
		cmd.Args = append(cmd.Args, fmt.Sprintf("--tls_server_certs=%s", opts.tlsServerCerts))
	}

	if opts.enrollSecretPath != "" {
		cmd.Args = append(cmd.Args, fmt.Sprintf("--enroll_secret_path=%s", opts.enrollSecretPath))
	}

	// Configs aren't expected to change often, so refresh configs
	// every couple minutes. if there's a failure, try again more
	// promptly. Values in seconds. These settings are CLI flags only.
	cmd.Args = append(cmd.Args,
		"--config_refresh=300",
		"--config_accelerated_refresh=30",
	)

	// Augeas. No windows support, and only makes sense if we populated it.
	if paths.augeasPath != "" && runtime.GOOS != "windows" {
		cmd.Args = append(cmd.Args, fmt.Sprintf("--augeas_lenses=%s", paths.augeasPath))
	}

	cmd.Args = append(cmd.Args, platformArgs()...)
	if opts.stdout != nil {
		cmd.Stdout = opts.stdout
	}
	if opts.stderr != nil {
		cmd.Stderr = opts.stderr
	}

	// Apply user-provided flags last so that they can override other flags set
	// by Launcher (besides the flags below)
	for _, flag := range opts.osqueryFlags {
		cmd.Args = append(cmd.Args, "--"+flag)
	}

	// These flags cannot be overridden (to prevent users from breaking Launcher
	// by providing invalid flags)
	cmd.Args = append(
		cmd.Args,
		fmt.Sprintf("--pidfile=%s", paths.pidfilePath),
		fmt.Sprintf("--database_path=%s", paths.databasePath),
		fmt.Sprintf("--extensions_socket=%s", paths.extensionSocketPath),
		fmt.Sprintf("--extensions_autoload=%s", paths.extensionAutoloadPath),
		"--disable_extensions=false",
		"--extensions_timeout=20",
		fmt.Sprintf("--config_plugin=%s", opts.configPluginFlag),
		fmt.Sprintf("--extensions_require=%s", strings.Join(opts.requiredExtensions(), ",")),
	)

	// On darwin, run osquery using a magic macOS variable to ensure we
	// get proper versions strings back. I'm not totally sure why apple
	// did this, but reading SystemVersion.plist is different when this is set.
	// See:
	// https://eclecticlight.co/2020/08/13/macos-version-numbering-isnt-so-simple/
	// https://github.com/osquery/osquery/pull/6824
	cmd.Env = append(cmd.Env, "SYSTEM_VERSION_COMPAT=0")

	return cmd, nil
}

// StartOsqueryClient will create and return a new osquery client with a connection
// over the socket at the provided path. It will retry for up to 10 seconds to create
// the connection in the event of a failure.
func (o *OsqueryInstance) StartOsqueryClient(paths *osqueryFilePaths) (*osquery.ExtensionManagerClient, error) {
	var client *osquery.ExtensionManagerClient
	if err := backoff.WaitFor(func() error {
		var newErr error
		client, newErr = osquery.NewClient(paths.extensionSocketPath, socketOpenTimeout/2, osquery.MaxWaitTime(maxSocketWaitTime))
		return newErr
	}, socketOpenTimeout, socketOpenInterval); err != nil {
		return nil, fmt.Errorf("could not create an extension client: %w", err)
	}

	return client, nil
}

// startOsqueryExtensionManagerServer takes a set of plugins, creates
// an osquery.NewExtensionManagerServer for them, and then starts it.
func (o *OsqueryInstance) StartOsqueryExtensionManagerServer(name string, socketPath string, client *osquery.ExtensionManagerClient, plugins []osquery.OsqueryPlugin) error {
	logger := log.With(o.logger, "extensionMangerServer", name)

	level.Debug(logger).Log("msg", "Starting startOsqueryExtensionManagerServer")

	var extensionManagerServer *osquery.ExtensionManagerServer
	if err := backoff.WaitFor(func() error {
		var newErr error
		extensionManagerServer, newErr = osquery.NewExtensionManagerServer(
			name,
			socketPath,
			osquery.ServerTimeout(1*time.Minute),
			osquery.WithClient(client),
		)
		return newErr
	}, socketOpenTimeout, socketOpenInterval); err != nil {
		level.Debug(logger).Log("msg", "could not create an extension server", "err", err)
		return fmt.Errorf("could not create an extension server: %w", err)
	}

	extensionManagerServer.RegisterPlugin(plugins...)

	o.emsLock.Lock()
	defer o.emsLock.Unlock()

	o.extensionManagerServers = append(o.extensionManagerServers, extensionManagerServer)

	// Start!
	o.errgroup.Go(func() error {
		if err := extensionManagerServer.Start(); err != nil {
			level.Info(logger).Log("msg", "Extension manager server startup got error", "err", err)
			return fmt.Errorf("running extension server: %w", err)
		}
		return errors.New("extension manager server exited")
	})

	// register a shutdown routine
	o.errgroup.Go(func() error {
		<-o.doneCtx.Done()
		level.Debug(logger).Log("msg", "Starting extension shutdown")
		if err := extensionManagerServer.Shutdown(context.TODO()); err != nil {
			level.Info(o.logger).Log(
				"msg", "Got error while shutting down extension server",
				"err", err,
			)
		}
		return o.doneCtx.Err()
	})

	level.Debug(logger).Log("msg", "Clean finish startOsqueryExtensionManagerServer")

	return nil
}

func osqueryTempDir() (string, func(), error) {
	tempPath, err := agent.MkdirTemp("")
	if err != nil {
		return "", func() {}, fmt.Errorf("could not make temp path: %w", err)
	}

	return tempPath, func() {
		os.Remove(tempPath)
	}, nil
}

// getOsqueryInfoForLog will log info about an osquery instance. It's
// called when osquery unexpected fails to start. (returns as an
// interface for go-kit's logger)
func getOsqueryInfoForLog(path string) []interface{} {
	msgPairs := []interface{}{
		"path", path,
	}

	file, err := os.Open(path)
	if err != nil {
		return append(msgPairs, "extraerr", fmt.Errorf("opening file: %w", err))
	}
	defer file.Close()

	fileInfo, err := file.Stat()
	if err != nil {
		return append(msgPairs, "extraerr", fmt.Errorf("stat file: %w", err))
	}

	msgPairs = append(
		msgPairs,
		"sizeBytes", fileInfo.Size(),
		"mode", fileInfo.Mode(),
	)

	sum := sha256.New()
	if _, err := io.Copy(sum, file); err != nil {
		return append(msgPairs, "extraerr", fmt.Errorf("hashing file: %w", err))
	}

	msgPairs = append(
		msgPairs,
		"sha256", fmt.Sprintf("%x", sum.Sum(nil)),
	)

	return msgPairs
}<|MERGE_RESOLUTION|>--- conflicted
+++ resolved
@@ -269,15 +269,9 @@
 }
 
 func (o *OsqueryInstance) Query(query string) ([]map[string]string, error) {
-<<<<<<< HEAD
 	ctx, span := traces.StartSpan(context.Background())
 	defer span.End()
 
-	o.clientLock.Lock()
-	defer o.clientLock.Unlock()
-
-=======
->>>>>>> ffaad6de
 	if o.extensionManagerClient == nil {
 		return nil, errors.New("client not ready")
 	}
