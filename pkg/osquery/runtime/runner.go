--- conflicted
+++ resolved
@@ -252,19 +252,12 @@
 // Shutdown instructs the runner to permanently stop the running instance (no
 // restart will be attempted).
 func (r *Runner) Shutdown() error {
-<<<<<<< HEAD
+	ctx, span := traces.StartSpan(context.TODO())
+	defer span.End()
 	// ensure one shutdown is sent for each instance to read
 	r.instanceLock.Lock()
 	for range r.instances {
 		r.shutdown <- struct{}{}
-=======
-	ctx, span := traces.StartSpan(context.TODO())
-	defer span.End()
-
-	if r.interrupted.Load() {
-		// Already shut down, nothing else to do
-		return nil
->>>>>>> 54531661
 	}
 	r.instanceLock.Unlock()
 
