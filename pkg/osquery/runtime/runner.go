package runtime

import (
	"context"
	"errors"
	"fmt"
	"log/slog"
	"slices"
	"sync"
	"sync/atomic"
	"time"

	"github.com/kolide/launcher/ee/agent/flags/keys"
	"github.com/kolide/launcher/ee/agent/types"
	"github.com/kolide/launcher/pkg/service"
	"github.com/kolide/launcher/pkg/traces"
	"golang.org/x/sync/errgroup"
)

const (
	launchRetryDelay = 10 * time.Second
)

// settingsStoreWriter writes to our startup settings store
type settingsStoreWriter interface {
	WriteSettings() error
}

type Runner struct {
	registrationIds []string                    // we expect to run one instance per registration ID
	regIDLock       sync.Mutex                  // locks access to registrationIds
	instances       map[string]*OsqueryInstance // maps registration ID to currently-running instance
	instanceLock    sync.Mutex                  // locks access to `instances` to avoid e.g. restarting an instance that isn't running yet
	slogger         *slog.Logger
	knapsack        types.Knapsack
	serviceClient   service.KolideService   // shared service client for communication between osquery instance and Kolide SaaS
	settingsWriter  settingsStoreWriter     // writes to startup settings store
	opts            []OsqueryInstanceOption // global options applying to all osquery instances
	shutdown        chan struct{}           // buffered shutdown channel for to enable shutting down to restart or exit
	rerunRequired   atomic.Bool
	interrupted     atomic.Bool
}

func New(k types.Knapsack, serviceClient service.KolideService, settingsWriter settingsStoreWriter, opts ...OsqueryInstanceOption) *Runner {
	runner := &Runner{
		registrationIds: k.RegistrationIDs(),
		instances:       make(map[string]*OsqueryInstance),
		slogger:         k.Slogger().With("component", "osquery_runner"),
		knapsack:        k,
		serviceClient:   serviceClient,
<<<<<<< HEAD
		// the buffer length is arbitrarily set at 100, this number just needs to be higher than the total possible instances
		shutdown: make(chan struct{}, 100),
		opts:     opts,
=======
		settingsWriter:  settingsWriter,
		shutdown:        make(chan struct{}),
		opts:            opts,
>>>>>>> 1050070b
	}

	k.RegisterChangeObserver(runner,
		keys.WatchdogEnabled, keys.WatchdogMemoryLimitMB, keys.WatchdogUtilizationLimitPercent, keys.WatchdogDelaySec,
	)

	return runner
}

// String method is only added to runner because it is often used in our runtime tests as an argument
// passed to mocked knapsack calls. when we AssertExpectations, the runner struct is traversed by the
// Diff logic inside testify. This causes data races to be incorrectly reported for structs containing mutexes
// (the second read is coming from testify). Implementing the stringer interface with locks acquired prevents these
// races. see (one of) the issues here for additional context https://github.com/stretchr/testify/issues/1597
func (r *Runner) String() string {
	r.instanceLock.Lock()
	defer r.instanceLock.Unlock()
	r.regIDLock.Lock()
	defer r.regIDLock.Unlock()

	return fmt.Sprintf("%#v", r)
}

func (r *Runner) Run() error {
	for {
		err := r.runRegisteredInstances()
		if err != nil {
			// log any errors but continue, in case we intend to reload
			r.slogger.Log(context.TODO(), slog.LevelWarn,
				"runRegisteredInstances terminated with error",
				"err", err,
			)
		}

		// if we're in a state that required re-running all registered instances,
		// reset the field and do that
		if r.rerunRequired.Load() {
			r.rerunRequired.Store(false)
			continue
		}

		return err
	}
}

func (r *Runner) runRegisteredInstances() error {
	// clear the internal instances to add back in fresh as we runInstance,
	// this prevents old instances from sticking around if a registrationID is ever removed
	r.instanceLock.Lock()
	r.instances = make(map[string]*OsqueryInstance)
	r.instanceLock.Unlock()

	// Create a group to track the workers running each instance
	wg, ctx := errgroup.WithContext(context.TODO())

	// Start each worker for each instance
	r.regIDLock.Lock()
	regIDs := r.registrationIds
	r.regIDLock.Unlock()

	for _, registrationId := range regIDs {
		id := registrationId
		wg.Go(func() error {
			if err := r.runInstance(id); err != nil {
				r.slogger.Log(ctx, slog.LevelWarn,
					"runner terminated running osquery instance unexpectedly, shutting down runner",
					"err", err,
				)

				if err := r.Shutdown(); err != nil {
					r.slogger.Log(ctx, slog.LevelError,
						"could not shut down runner after failure to run osquery instance",
						"err", err,
					)
				}
				return err
			}

			return nil
		})
	}

	// Wait for all workers to exit
	if err := wg.Wait(); err != nil {
		return fmt.Errorf("running osquery instances: %w", err)
	}

	return nil
}

// runInstance starts a worker that launches the instance for the given registration ID, and
// then ensures that instance stays up. It exits if `Shutdown` is called, or if the instance
// exits and cannot be restarted.
func (r *Runner) runInstance(registrationId string) error {
	slogger := r.slogger.With("registration_id", registrationId)
	ctx := context.TODO()

	// First, launch the instance.
	instance, err := r.launchInstanceWithRetries(ctx, registrationId)
	if err != nil {
		// We only receive an error on launch if the runner has been shut down -- in that case,
		// return now.
		return fmt.Errorf("starting instance for %s: %w", registrationId, err)
	}

	// This loop restarts the instance as necessary. It exits when `Shutdown` is called,
	// or if the instance exits and cannot be restarted.
	for {
		<-instance.Exited()
		slogger.Log(context.TODO(), slog.LevelInfo,
			"osquery instance exited",
		)

		select {
		case <-r.shutdown:
			// Intentional shutdown of runner -- exit worker
			return nil
		default:
			// Continue on to restart the instance
		}

		// The osquery instance either exited on its own, or we called `Restart`.
		// Either way, we wait for exit to complete, and then restart the instance.
		err := instance.WaitShutdown(ctx)
		slogger.Log(context.TODO(), slog.LevelInfo,
			"unexpected restart of instance",
			"err", err,
		)

		var launchErr error
		instance, launchErr = r.launchInstanceWithRetries(ctx, registrationId)
		if launchErr != nil {
			// We only receive an error on launch if the runner has been shut down -- in that case,
			// return now.
			return fmt.Errorf("restarting instance for %s after unexpected exit: %w", registrationId, launchErr)
		}
	}
}

// launchInstanceWithRetries repeatedly tries to create and launch a new osquery instance.
// It will retry until it succeeds, or until the runner is shut down.
func (r *Runner) launchInstanceWithRetries(ctx context.Context, registrationId string) (*OsqueryInstance, error) {
	ctx, span := traces.StartSpan(ctx)
	defer span.End()

	for {
		// Add the instance to our instances map right away, so that if we receive a shutdown
		// request during launch, we can shut down the instance.
		r.instanceLock.Lock()
		instance := newInstance(registrationId, r.knapsack, r.serviceClient, r.settingsWriter, r.opts...)
		r.instances[registrationId] = instance
		r.instanceLock.Unlock()
		err := instance.Launch()

		// Success!
		if err == nil {
			r.slogger.Log(ctx, slog.LevelInfo,
				"runner successfully launched instance",
				"registration_id", registrationId,
			)

			return instance, nil
		}

		// Launching was not successful. Shut down the instance, log the error, and wait to retry.
		r.slogger.Log(ctx, slog.LevelWarn,
			"could not launch instance, will retry after delay",
			"err", err,
			"registration_id", registrationId,
		)
		instance.BeginShutdown()
		if err := instance.WaitShutdown(ctx); err != context.Canceled && err != nil {
			r.slogger.Log(ctx, slog.LevelWarn,
				"error shutting down instance that failed to launch",
				"err", err,
				"registration_id", registrationId,
			)
		}

		select {
		case <-r.shutdown:
			return nil, fmt.Errorf("runner received shutdown, halting before successfully launching instance for %s", registrationId)
		case <-time.After(launchRetryDelay):
			// Continue to retry
			continue
		}
	}
}

func (r *Runner) Query(query string) ([]map[string]string, error) {
	r.instanceLock.Lock()
	defer r.instanceLock.Unlock()

	// For now, grab the default (i.e. only) instance
	instance, ok := r.instances[types.DefaultRegistrationID]
	if !ok {
		return nil, errors.New("no default instance exists, cannot query")
	}

	return instance.Query(query)
}

func (r *Runner) Interrupt(_ error) {
	if r.interrupted.Load() {
		// Already shut down, nothing else to do
		return
	}

	r.interrupted.Store(true)

	if err := r.Shutdown(); err != nil {
		r.slogger.Log(context.TODO(), slog.LevelWarn,
			"could not shut down runner on interrupt",
			"err", err,
		)
	}
}

// Shutdown instructs the runner to permanently stop the running instance (no
// restart will be attempted).
func (r *Runner) Shutdown() error {
	ctx, span := traces.StartSpan(context.TODO())
	defer span.End()
	// ensure one shutdown is sent for each instance to read
	r.instanceLock.Lock()
	for range r.instances {
		r.shutdown <- struct{}{}
	}
	r.instanceLock.Unlock()

	if err := r.triggerShutdownForInstances(ctx); err != nil {
		return fmt.Errorf("triggering shutdown for instances during runner shutdown: %w", err)
	}

	return nil
}

// triggerShutdownForInstances asks all instances in `r.instances` to shut down.
func (r *Runner) triggerShutdownForInstances(ctx context.Context) error {
	ctx, span := traces.StartSpan(ctx)
	defer span.End()

	r.instanceLock.Lock()
	defer r.instanceLock.Unlock()

	// Shut down the instances in parallel
	shutdownWg, ctx := errgroup.WithContext(ctx)
	for registrationId, instance := range r.instances {
		id := registrationId
		i := instance
		shutdownWg.Go(func() error {
			i.BeginShutdown()
			if err := i.WaitShutdown(ctx); err != context.Canceled && err != nil {
				return fmt.Errorf("shutting down instance %s: %w", id, err)
			}
			return nil
		})
	}

	if err := shutdownWg.Wait(); err != nil {
		return fmt.Errorf("shutting down all instances: %+v", err)
	}

	return nil
}

// FlagsChanged satisfies the types.FlagsChangeObserver interface -- handles updates to flags
// that we care about, which are enable_watchdog, watchdog_delay_sec, watchdog_memory_limit_mb,
// and watchdog_utilization_limit_percent.
func (r *Runner) FlagsChanged(ctx context.Context, flagKeys ...keys.FlagKey) {
	ctx, span := traces.StartSpan(ctx)
	defer span.End()

	r.slogger.Log(ctx, slog.LevelDebug,
		"control server flags changed, restarting instance to apply",
		"flags", fmt.Sprintf("%+v", flagKeys),
	)

	if err := r.Restart(ctx); err != nil {
		r.slogger.Log(ctx, slog.LevelError,
			"could not restart osquery instance after flag change",
			"err", err,
		)
	}
}

// Ping satisfies the control.subscriber interface -- the runner subscribes to changes to
// the katc_config subsystem.
func (r *Runner) Ping() {
	ctx, span := traces.StartSpan(context.TODO())
	defer span.End()

	r.slogger.Log(ctx, slog.LevelDebug,
		"KATC configuration changed, restarting instance to apply",
	)

	if err := r.Restart(ctx); err != nil {
		r.slogger.Log(ctx, slog.LevelError,
			"could not restart osquery instance after KATC configuration changed",
			"err", err,
		)
	}
}

// Restart allows you to cleanly shutdown the current instance and launch a new
// instance with the same configurations.
func (r *Runner) Restart(ctx context.Context) error {
	ctx, span := traces.StartSpan(ctx)
	defer span.End()

	r.slogger.Log(ctx, slog.LevelDebug,
		"runner.Restart called",
	)

	// Shut down the instances -- this will trigger a restart in each `runInstance`.
	if err := r.triggerShutdownForInstances(ctx); err != nil {
		return fmt.Errorf("triggering shutdown for instances during runner restart: %w", err)
	}

	return nil
}

// Healthy checks the health of the instance and returns an error describing
// any problem.
func (r *Runner) Healthy() error {
	r.instanceLock.Lock()
	defer r.instanceLock.Unlock()

	healthcheckErrs := make([]error, 0)
	r.regIDLock.Lock()
	regIDs := r.registrationIds
	r.regIDLock.Unlock()

	for _, registrationId := range regIDs {
		instance, ok := r.instances[registrationId]
		if !ok {
			healthcheckErrs = append(healthcheckErrs, fmt.Errorf("running instance does not exist for %s", registrationId))
			continue
		}

		if err := instance.Healthy(); err != nil {
			healthcheckErrs = append(healthcheckErrs, fmt.Errorf("healthcheck error for %s: %w", registrationId, err))
		}
	}

	if len(healthcheckErrs) > 0 {
		return fmt.Errorf("healthchecking all instances: %+v", healthcheckErrs)
	}

	return nil
}

func (r *Runner) InstanceStatuses() map[string]types.InstanceStatus {
	r.instanceLock.Lock()
	defer r.instanceLock.Unlock()

	r.regIDLock.Lock()
	regIDs := r.registrationIds
	r.regIDLock.Unlock()
	instanceStatuses := make(map[string]types.InstanceStatus)
	for _, registrationId := range regIDs {
		instance, ok := r.instances[registrationId]
		if !ok {
			instanceStatuses[registrationId] = types.InstanceStatusNotStarted
			continue
		}

		if err := instance.Healthy(); err != nil {
			instanceStatuses[registrationId] = types.InstanceStatusUnhealthy
			continue
		}

		instanceStatuses[registrationId] = types.InstanceStatusHealthy
	}

	return instanceStatuses
}

// UpdateRegistrationIDs detects any changes between the new and stored registration IDs,
// and resets the runner instances for the new registrationIDs if required
func (r *Runner) UpdateRegistrationIDs(newRegistrationIDs []string) error {
	slices.Sort(newRegistrationIDs)

	r.regIDLock.Lock()
	existingRegistrationIDs := r.registrationIds
	r.regIDLock.Unlock()
	slices.Sort(existingRegistrationIDs)

	if slices.Equal(newRegistrationIDs, existingRegistrationIDs) {
		r.slogger.Log(context.TODO(), slog.LevelDebug,
			"skipping runner restarts for updated registration IDs, no changes detected",
		)

		return nil
	}

	r.slogger.Log(context.TODO(), slog.LevelDebug,
		"detected changes to registrationIDs, will restart runner instances",
		"previous_registration_ids", existingRegistrationIDs,
		"new_registration_ids", newRegistrationIDs,
	)

	// we know there are changes, safe to update the internal registrationIDs now
	r.regIDLock.Lock()
	r.registrationIds = newRegistrationIDs
	r.regIDLock.Unlock()
	// mark rerun as required so that we can safely shutdown all workers and have the changes
	// picked back up from within the main Run function
	r.rerunRequired.Store(true)

	if err := r.Shutdown(); err != nil {
		r.slogger.Log(context.TODO(), slog.LevelWarn,
			"could not shut down runner instances for restart after registration changes",
			"err", err,
		)

		return err
	}

	return nil
}<|MERGE_RESOLUTION|>--- conflicted
+++ resolved
@@ -48,15 +48,10 @@
 		slogger:         k.Slogger().With("component", "osquery_runner"),
 		knapsack:        k,
 		serviceClient:   serviceClient,
-<<<<<<< HEAD
+		settingsWriter:  settingsWriter,
 		// the buffer length is arbitrarily set at 100, this number just needs to be higher than the total possible instances
 		shutdown: make(chan struct{}, 100),
 		opts:     opts,
-=======
-		settingsWriter:  settingsWriter,
-		shutdown:        make(chan struct{}),
-		opts:            opts,
->>>>>>> 1050070b
 	}
 
 	k.RegisterChangeObserver(runner,
