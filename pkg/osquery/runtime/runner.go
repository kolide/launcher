package runtime

import (
	"context"
	"errors"
	"fmt"
	"log/slog"
	"sync"
	"sync/atomic"
	"time"

	"github.com/kolide/launcher/ee/agent/flags/keys"
	"github.com/kolide/launcher/ee/agent/types"
	"github.com/kolide/launcher/ee/observability"
	"github.com/kolide/launcher/ee/osquerylogpublisher"
	"github.com/kolide/launcher/pkg/service"
	"golang.org/x/sync/errgroup"
)

const (
	launchRetryDelay = 10 * time.Second
)

// settingsStoreWriter writes to our startup settings store
type settingsStoreWriter interface {
	WriteSettings() error
}

type Runner struct {
<<<<<<< HEAD
	registrationIds  []string                    // we expect to run one instance per registration ID
	instances        map[string]*OsqueryInstance // maps registration ID to currently-running instance
	instanceLock     sync.Mutex                  // locks access to `instances` to avoid e.g. restarting an instance that isn't running yet
	slogger          *slog.Logger
	knapsack         types.Knapsack
	serviceClient    service.KolideService         // shared service client for communication between osquery instance and Kolide SaaS
	logPublishClient osquerylogpublisher.Publisher // client used for cutting over to new osquery log publication service (agent-ingester)
	settingsWriter   settingsStoreWriter           // writes to startup settings store
	opts             []OsqueryInstanceOption       // global options applying to all osquery instances
	shutdown         chan struct{}
	interrupted      *atomic.Bool
=======
	registrationIds []string                    // we expect to run one instance per registration ID
	instances       map[string]*OsqueryInstance // maps registration ID to currently-running instance
	instanceLock    sync.Mutex                  // locks access to `instances` to avoid e.g. restarting an instance that isn't running yet
	slogger         *slog.Logger
	knapsack        types.Knapsack
	serviceClient   service.KolideService   // shared service client for communication between osquery instance and Kolide SaaS
	settingsWriter  settingsStoreWriter     // writes to startup settings store
	opts            []OsqueryInstanceOption // global options applying to all osquery instances
	shutdown        chan struct{}
	interrupted     *atomic.Bool
	needsRestart    *atomic.Bool
	restartLock     sync.Mutex // use a restart lock to ensure we don't get multiple quick succession restarts due to in modern standy flapping
>>>>>>> a767e56e
}

func New(k types.Knapsack, serviceClient service.KolideService, logPublishClient osquerylogpublisher.Publisher, settingsWriter settingsStoreWriter, opts ...OsqueryInstanceOption) *Runner {
	runner := &Runner{
<<<<<<< HEAD
		registrationIds:  k.RegistrationIDs(),
		instances:        make(map[string]*OsqueryInstance),
		slogger:          k.Slogger().With("component", "osquery_runner"),
		knapsack:         k,
		serviceClient:    serviceClient,
		logPublishClient: logPublishClient,
		settingsWriter:   settingsWriter,
		shutdown:         make(chan struct{}),
		opts:             opts,
		interrupted:      &atomic.Bool{},
=======
		registrationIds: k.RegistrationIDs(),
		instances:       make(map[string]*OsqueryInstance),
		slogger:         k.Slogger().With("component", "osquery_runner"),
		knapsack:        k,
		serviceClient:   serviceClient,
		settingsWriter:  settingsWriter,
		shutdown:        make(chan struct{}),
		opts:            opts,
		interrupted:     &atomic.Bool{},
		needsRestart:    &atomic.Bool{},
>>>>>>> a767e56e
	}

	k.RegisterChangeObserver(runner,
		keys.WatchdogEnabled,
		keys.WatchdogMemoryLimitMB,
		keys.WatchdogUtilizationLimitPercent,
		keys.WatchdogDelaySec,
		keys.InModernStandby, // we delay restarts while in modern standby, so we need to be notified of changes to perform restarts on wake
	)

	return runner
}

func (r *Runner) Run() error {
	// Create a group to track the workers running each instance
	wg, ctx := errgroup.WithContext(context.TODO())

	// Start each worker for each instance
	for _, registrationId := range r.registrationIds {
		id := registrationId
		wg.Go(func() error {
			if err := r.runInstance(id); err != nil {
				// This is likely due to calling runner.Interrupt -- if not, the error will have
				// already been logged at the error level in r.runInstance
				r.slogger.Log(ctx, slog.LevelInfo,
					"instance terminated, proceeding with runner shutdown",
					"err", err,
				)

				if err := r.Shutdown(); err != nil {
					r.slogger.Log(ctx, slog.LevelError,
						"could not shut down runner after failure to run osquery instance",
						"err", err,
					)
				}
				return err
			}

			return nil
		})
	}

	// Wait for all workers to exit
	if err := wg.Wait(); err != nil {
		return fmt.Errorf("running osquery instances: %w", err)
	}

	return nil
}

// runInstance starts a worker that launches the instance for the given registration ID, and
// then ensures that instance stays up. It exits if `Shutdown` is called, or if the instance
// exits and cannot be restarted.
func (r *Runner) runInstance(registrationId string) error {
	slogger := r.slogger.With("registration_id", registrationId)
	ctx := context.TODO()

	// First, launch the instance.
	instance, err := r.launchInstanceWithRetries(ctx, registrationId)
	if err != nil {
		// We only receive an error on launch if the runner has been shut down -- in that case,
		// return now.
		return fmt.Errorf("starting instance for %s: %w", registrationId, err)
	}

	// This loop restarts the instance as necessary. It exits when `Shutdown` is called,
	// or if the instance exits and cannot be restarted.
	for {
		<-instance.Exited()
		slogger.Log(context.TODO(), slog.LevelInfo,
			"osquery instance exited",
		)

		observability.OsqueryRestartCounter.Add(ctx, 1)

		select {
		case <-r.shutdown:
			// Intentional shutdown of runner -- exit worker
			return nil
		default:
			// Continue on to restart the instance
		}

		// The osquery instance either exited on its own, or we called `Restart`.
		// Either way, we wait for exit to complete, and then restart the instance.
		if err := instance.WaitShutdown(ctx); err != nil && !errors.Is(err, context.Canceled) {
			slogger.Log(context.TODO(), slog.LevelError,
				"received error on instance shutdown after instance exit or instance restart",
				"err", err,
			)
		}

		var launchErr error
		instance, launchErr = r.launchInstanceWithRetries(ctx, registrationId)
		if launchErr != nil {
			// We only receive an error on launch if the runner has been shut down -- in that case,
			// return now.
			return fmt.Errorf("restarting instance for %s after unexpected exit: %w", registrationId, launchErr)
		}
	}
}

// launchInstanceWithRetries repeatedly tries to create and launch a new osquery instance.
// It will retry until it succeeds, or until the runner is shut down.
func (r *Runner) launchInstanceWithRetries(ctx context.Context, registrationId string) (*OsqueryInstance, error) {
	ctx, span := observability.StartSpan(ctx)
	defer span.End()

	for {
		// Add the instance to our instances map right away, so that if we receive a shutdown
		// request during launch, we can shut down the instance.
		r.instanceLock.Lock()
		instance := newInstance(registrationId, r.knapsack, r.serviceClient, r.logPublishClient, r.settingsWriter, r.opts...)
		r.instances[registrationId] = instance
		r.instanceLock.Unlock()
		err := instance.Launch()

		// Success!
		if err == nil {
			r.slogger.Log(ctx, slog.LevelInfo,
				"runner successfully launched instance",
				"registration_id", registrationId,
			)

			return instance, nil
		}

		// Launching was not successful. Shut down the instance, log the error, and wait to retry.
		r.slogger.Log(ctx, slog.LevelWarn,
			"could not launch instance, will retry after delay",
			"err", err,
			"registration_id", registrationId,
		)
		instance.BeginShutdown()
		if err := instance.WaitShutdown(ctx); err != context.Canceled && err != nil {
			r.slogger.Log(ctx, slog.LevelWarn,
				"error shutting down instance that failed to launch",
				"err", err,
				"registration_id", registrationId,
			)
		}

		select {
		case <-r.shutdown:
			return nil, fmt.Errorf("runner received shutdown, halting before successfully launching instance for %s", registrationId)
		case <-time.After(launchRetryDelay):
			// Continue to retry
			continue
		}
	}
}

func (r *Runner) Query(query string) ([]map[string]string, error) {
	r.instanceLock.Lock()
	defer r.instanceLock.Unlock()

	// For now, grab the default (i.e. only) instance
	instance, ok := r.instances[types.DefaultRegistrationID]
	if !ok {
		return nil, errors.New("no default instance exists, cannot query")
	}

	return instance.Query(query)
}

func (r *Runner) Interrupt(_ error) {
	if err := r.Shutdown(); err != nil {
		r.slogger.Log(context.TODO(), slog.LevelWarn,
			"could not shut down runner on interrupt",
			"err", err,
		)
	}
}

// Shutdown instructs the runner to permanently stop the running instance (no
// restart will be attempted).
func (r *Runner) Shutdown() error {
	ctx, span := observability.StartSpan(context.TODO())
	defer span.End()

	if r.interrupted.Swap(true) {
		// Already shut down, nothing else to do
		return nil
	}

	close(r.shutdown)

	if err := r.triggerShutdownForInstances(ctx); err != nil {
		return fmt.Errorf("triggering shutdown for instances during runner shutdown: %w", err)
	}

	return nil
}

// triggerShutdownForInstances asks all instances in `r.instances` to shut down.
func (r *Runner) triggerShutdownForInstances(ctx context.Context) error {
	ctx, span := observability.StartSpan(ctx)
	defer span.End()

	r.instanceLock.Lock()
	defer r.instanceLock.Unlock()

	// Shut down the instances in parallel
	shutdownWg, ctx := errgroup.WithContext(ctx)
	for registrationId, instance := range r.instances {
		id := registrationId
		i := instance
		shutdownWg.Go(func() error {
			i.BeginShutdown()
			if err := i.WaitShutdown(ctx); err != context.Canceled && err != nil {
				return fmt.Errorf("shutting down instance %s: %w", id, err)
			}
			return nil
		})
	}

	if err := shutdownWg.Wait(); err != nil {
		return fmt.Errorf("shutting down all instances: %+v", err)
	}

	return nil
}

// FlagsChanged satisfies the types.FlagsChangeObserver interface -- handles updates to flags
// that we care about, which are enable_watchdog, watchdog_delay_sec, watchdog_memory_limit_mb, in_modern_standby,
// and watchdog_utilization_limit_percent.
func (r *Runner) FlagsChanged(ctx context.Context, flagKeys ...keys.FlagKey) {
	ctx, span := observability.StartSpan(ctx)
	defer span.End()

	r.restartLock.Lock()

	// only modern standby changed and no restart pending
	if len(flagKeys) == 1 && flagKeys[0] == keys.InModernStandby && !r.needsRestart.Load() {
		r.slogger.Log(ctx, slog.LevelDebug,
			"only modern standby flag changed and no restart needed, doing nothing",
			"in_modern_standby", r.knapsack.InModernStandby(),
			"needs_restart", r.needsRestart.Load(),
		)

		r.restartLock.Unlock()
		return
	}

	r.restartLock.Unlock()

	r.slogger.Log(ctx, slog.LevelDebug,
		"restarting osquery instances due to flag changes or needed restart",
		"flags", fmt.Sprintf("%+v", flagKeys),
		"in_modern_standby", r.knapsack.InModernStandby(),
		"needs_restart", r.needsRestart.Load(),
	)

	// r.Restart will check if we are in modern standby and set the needsRestart flag if so and we will restart
	// when we exit modern standby
	if err := r.Restart(ctx); err != nil {
		r.slogger.Log(ctx, slog.LevelError,
			"could not restart osquery instance after flag change or needed restart",
			"err", err,
		)
	}
}

// Ping satisfies the control.subscriber interface -- the runner subscribes to changes to
// the katc_config subsystem.
func (r *Runner) Ping() {
	ctx, span := observability.StartSpan(context.TODO())
	defer span.End()

	r.instanceLock.Lock()
	updatedInPlace := true
	for _, instance := range r.instances {
		if err := instance.ReloadKatcExtension(ctx); err != nil {
			r.slogger.Log(ctx, slog.LevelInfo,
				"could not update KATC info in-place -- must restart instances to apply",
				"err", err,
			)
			updatedInPlace = false
			break
		}
	}
	r.instanceLock.Unlock()

	if updatedInPlace {
		r.slogger.Log(ctx, slog.LevelDebug,
			"KATC configuration changed, successfully updated in-place without restarting instances",
		)
		return
	}

	r.slogger.Log(ctx, slog.LevelDebug,
		"KATC configuration changed, restarting instance to apply",
	)

	if err := r.Restart(ctx); err != nil {
		r.slogger.Log(ctx, slog.LevelError,
			"could not restart osquery instance after KATC configuration changed",
			"err", err,
		)
	}
}

// Restart allows you to cleanly shutdown the current instance and launch a new
// instance with the same configurations.
// If we are in modern standby, we will not restart now, but will instead
// set a flag to indicate that we should restart when we exit modern standby.
func (r *Runner) Restart(ctx context.Context) error {
	ctx, span := observability.StartSpan(ctx)
	defer span.End()

	r.restartLock.Lock()
	defer r.restartLock.Unlock()

	r.slogger.Log(ctx, slog.LevelDebug,
		"runner.Restart called",
	)

	// check to see if we are in modern standby; if so, we cannot restart now
	// when we exit modern standby, we'll get a call to FlagsChanged which will
	// trigger a restart then
	if r.knapsack.InModernStandby() {
		r.slogger.Log(ctx, slog.LevelInfo,
			"device is in modern standby, not restarting osquery instances, will apply changes on wake",
		)

		r.needsRestart.Store(true)
		return nil
	}

	r.needsRestart.Store(false)

	// Shut down the instances -- this will trigger a restart in each `runInstance`.
	if err := r.triggerShutdownForInstances(ctx); err != nil {
		return fmt.Errorf("triggering shutdown for instances during runner restart: %w", err)
	}

	return nil
}

// Healthy checks the health of the instance and returns an error describing
// any problem.
func (r *Runner) Healthy() error {
	r.instanceLock.Lock()
	defer r.instanceLock.Unlock()

	healthcheckErrs := make([]error, 0)
	for _, registrationId := range r.registrationIds {
		instance, ok := r.instances[registrationId]
		if !ok {
			healthcheckErrs = append(healthcheckErrs, fmt.Errorf("running instance does not exist for %s", registrationId))
			continue
		}

		if err := instance.Healthy(); err != nil {
			healthcheckErrs = append(healthcheckErrs, fmt.Errorf("healthcheck error for %s: %w", registrationId, err))
		}
	}

	if len(healthcheckErrs) > 0 {
		return fmt.Errorf("healthchecking all instances: %+v", healthcheckErrs)
	}

	return nil
}

func (r *Runner) InstanceStatuses() map[string]types.InstanceStatus {
	r.instanceLock.Lock()
	defer r.instanceLock.Unlock()

	instanceStatuses := make(map[string]types.InstanceStatus)
	for _, registrationId := range r.registrationIds {
		instance, ok := r.instances[registrationId]
		if !ok {
			instanceStatuses[registrationId] = types.InstanceStatusNotStarted
			continue
		}

		if err := instance.Healthy(); err != nil {
			instanceStatuses[registrationId] = types.InstanceStatusUnhealthy
			continue
		}

		instanceStatuses[registrationId] = types.InstanceStatusHealthy
	}

	return instanceStatuses
}<|MERGE_RESOLUTION|>--- conflicted
+++ resolved
@@ -27,7 +27,6 @@
 }
 
 type Runner struct {
-<<<<<<< HEAD
 	registrationIds  []string                    // we expect to run one instance per registration ID
 	instances        map[string]*OsqueryInstance // maps registration ID to currently-running instance
 	instanceLock     sync.Mutex                  // locks access to `instances` to avoid e.g. restarting an instance that isn't running yet
@@ -39,25 +38,12 @@
 	opts             []OsqueryInstanceOption       // global options applying to all osquery instances
 	shutdown         chan struct{}
 	interrupted      *atomic.Bool
-=======
-	registrationIds []string                    // we expect to run one instance per registration ID
-	instances       map[string]*OsqueryInstance // maps registration ID to currently-running instance
-	instanceLock    sync.Mutex                  // locks access to `instances` to avoid e.g. restarting an instance that isn't running yet
-	slogger         *slog.Logger
-	knapsack        types.Knapsack
-	serviceClient   service.KolideService   // shared service client for communication between osquery instance and Kolide SaaS
-	settingsWriter  settingsStoreWriter     // writes to startup settings store
-	opts            []OsqueryInstanceOption // global options applying to all osquery instances
-	shutdown        chan struct{}
-	interrupted     *atomic.Bool
-	needsRestart    *atomic.Bool
-	restartLock     sync.Mutex // use a restart lock to ensure we don't get multiple quick succession restarts due to in modern standy flapping
->>>>>>> a767e56e
+	needsRestart     *atomic.Bool
+	restartLock      sync.Mutex // use a restart lock to ensure we don't get multiple quick succession restarts due to in modern standy flapping
 }
 
 func New(k types.Knapsack, serviceClient service.KolideService, logPublishClient osquerylogpublisher.Publisher, settingsWriter settingsStoreWriter, opts ...OsqueryInstanceOption) *Runner {
 	runner := &Runner{
-<<<<<<< HEAD
 		registrationIds:  k.RegistrationIDs(),
 		instances:        make(map[string]*OsqueryInstance),
 		slogger:          k.Slogger().With("component", "osquery_runner"),
@@ -68,18 +54,7 @@
 		shutdown:         make(chan struct{}),
 		opts:             opts,
 		interrupted:      &atomic.Bool{},
-=======
-		registrationIds: k.RegistrationIDs(),
-		instances:       make(map[string]*OsqueryInstance),
-		slogger:         k.Slogger().With("component", "osquery_runner"),
-		knapsack:        k,
-		serviceClient:   serviceClient,
-		settingsWriter:  settingsWriter,
-		shutdown:        make(chan struct{}),
-		opts:            opts,
-		interrupted:     &atomic.Bool{},
-		needsRestart:    &atomic.Bool{},
->>>>>>> a767e56e
+		needsRestart:     &atomic.Bool{},
 	}
 
 	k.RegisterChangeObserver(runner,
