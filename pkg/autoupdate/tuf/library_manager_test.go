--- conflicted
+++ resolved
@@ -78,35 +78,18 @@
 			testLibrary, err := newUpdateLibraryManager("", nil, testBaseDir, log.NewNopLogger())
 			require.NoError(t, err, "unexpected error creating new library")
 
-			// First, create an old install version
-			installVersion, err := semver.NewVersion("1.0.4")
-			require.NoError(t, err, "unexpected error making semver")
-			testLibrary.cacheInstalledVersion(binary, installVersion)
-
-			// Create fake executable in current working directory to stand in for installed path
-			executablePath, err := os.Executable()
-			require.NoError(t, err)
-			testExecutablePath := filepath.Join(filepath.Dir(executablePath), string(binary))
-			if runtime.GOOS == "windows" {
-				testExecutablePath += ".exe"
-			}
-			require.NoError(t, os.WriteFile(testExecutablePath, []byte("test"), 0755))
-			t.Cleanup(func() {
-				os.Remove(testExecutablePath)
-			})
-
 			// Now, create a version in the update library
 			firstVersionTarget := fmt.Sprintf("%s-2.2.3.tar.gz", binary)
 			firstVersionPath := testLibrary.PathToTargetVersionExecutable(binary, firstVersionTarget)
 			require.NoError(t, os.MkdirAll(filepath.Dir(firstVersionPath), 0755))
-			copyBinary(t, firstVersionPath)
+			tufci.CopyBinary(t, firstVersionPath)
 			require.NoError(t, os.Chmod(firstVersionPath, 0755))
 
 			// Create an even newer version in the update library
 			secondVersionTarget := fmt.Sprintf("%s-2.5.3.tar.gz", binary)
 			secondVersionPath := testLibrary.PathToTargetVersionExecutable(binary, secondVersionTarget)
 			require.NoError(t, os.MkdirAll(filepath.Dir(secondVersionPath), 0755))
-			copyBinary(t, secondVersionPath)
+			tufci.CopyBinary(t, secondVersionPath)
 			require.NoError(t, os.Chmod(secondVersionPath, 0755))
 
 			pathToVersion, err := testLibrary.MostRecentVersion(binary)
@@ -131,28 +114,11 @@
 			testLibrary, err := newUpdateLibraryManager("", nil, testBaseDir, log.NewNopLogger())
 			require.NoError(t, err, "unexpected error creating new library")
 
-			// First, create an old install version
-			installVersion, err := semver.NewVersion("1.0.4")
-			require.NoError(t, err, "unexpected error making semver")
-			testLibrary.cacheInstalledVersion(binary, installVersion)
-
-			// Create fake executable in current working directory to stand in for installed path
-			executablePath, err := os.Executable()
-			require.NoError(t, err)
-			testExecutablePath := filepath.Join(filepath.Dir(executablePath), string(binary))
-			if runtime.GOOS == "windows" {
-				testExecutablePath += ".exe"
-			}
-			require.NoError(t, os.WriteFile(testExecutablePath, []byte("test"), 0755))
-			t.Cleanup(func() {
-				os.Remove(testExecutablePath)
-			})
-
 			// Now, create a version in the update library
 			firstVersionTarget := fmt.Sprintf("%s-2.2.3.tar.gz", binary)
 			firstVersionPath := testLibrary.PathToTargetVersionExecutable(binary, firstVersionTarget)
 			require.NoError(t, os.MkdirAll(filepath.Dir(firstVersionPath), 0755))
-			copyBinary(t, firstVersionPath)
+			tufci.CopyBinary(t, firstVersionPath)
 			require.NoError(t, os.Chmod(firstVersionPath, 0755))
 
 			// Create an even newer, but also corrupt, version in the update library
@@ -164,65 +130,6 @@
 			pathToVersion, err := testLibrary.MostRecentVersion(binary)
 			require.NoError(t, err, "did not expect error getting most recent version")
 			require.Equal(t, firstVersionPath, pathToVersion)
-		})
-	}
-}
-
-func TestMostRecentVersion_InstalledVersionIsMostRecent(t *testing.T) {
-	t.Parallel()
-
-	for _, binary := range binaries {
-		binary := binary
-		t.Run(string(binary), func(t *testing.T) {
-			t.Parallel()
-
-			// Create update directories
-			testBaseDir := t.TempDir()
-
-			// Set up test library
-			testLibrary, err := newUpdateLibraryManager("", nil, testBaseDir, log.NewNopLogger())
-			require.NoError(t, err, "unexpected error creating new library")
-
-			// Create a version in the update library
-			firstVersionTarget := fmt.Sprintf("%s-3.1.3.tar.gz", binary)
-			firstVersionPath := testLibrary.PathToTargetVersionExecutable(binary, firstVersionTarget)
-			require.NoError(t, os.MkdirAll(filepath.Dir(firstVersionPath), 0755))
-			copyBinary(t, firstVersionPath)
-			require.NoError(t, os.Chmod(firstVersionPath, 0755))
-
-			// Create an even newer version in the update library
-			secondVersionTarget := fmt.Sprintf("%s-3.6.3.tar.gz", binary)
-			secondVersionPath := testLibrary.PathToTargetVersionExecutable(binary, secondVersionTarget)
-			require.NoError(t, os.MkdirAll(filepath.Dir(secondVersionPath), 0755))
-			copyBinary(t, secondVersionPath)
-			require.NoError(t, os.Chmod(secondVersionPath, 0755))
-
-			// Create an install version that is even newer
-			installVersion, err := semver.NewVersion("3.10.4")
-			require.NoError(t, err, "unexpected error making semver")
-			testLibrary.cacheInstalledVersion(binary, installVersion)
-
-			// Create fake executable in current working directory to stand in for installed path
-			executablePath, err := os.Executable()
-			require.NoError(t, err)
-			testExecutablePath := filepath.Join(filepath.Dir(executablePath), string(binary))
-			if runtime.GOOS == "windows" {
-				testExecutablePath += ".exe"
-			}
-			require.NoError(t, os.WriteFile(testExecutablePath, []byte("test"), 0755))
-			t.Cleanup(func() {
-				os.Remove(testExecutablePath)
-			})
-
-			pathToVersion, err := testLibrary.MostRecentVersion(binary)
-			require.NoError(t, err, "did not expect error getting most recent version")
-
-			// We don't do an exact comparison with `testExecutablePath` because running tests locally
-			// will pick up real install locations first. Instead, confirm the path isn't empty and that
-			// it's not either of the update paths.
-			require.NotEqual(t, "", pathToVersion)
-			require.NotEqual(t, firstVersionPath, pathToVersion)
-			require.NotEqual(t, secondVersionPath, pathToVersion)
 		})
 	}
 }
@@ -719,118 +626,8 @@
 	require.Equal(t, 4, len(validVersions))
 	require.Equal(t, olderValidVersion, validVersions[0], "not sorted")
 	require.Equal(t, middleValidVersion, validVersions[1], "not sorted")
-<<<<<<< HEAD
-	require.Equal(t, newerValidVersion, validVersions[2], "not sorted")
-}
-
-func Test_findInstallLocation(t *testing.T) {
-	t.Parallel()
-
-	for _, binary := range binaries {
-		binary := binary
-		t.Run(string(binary), func(t *testing.T) {
-			t.Parallel()
-
-			// Create update directories
-			testBaseDir := t.TempDir()
-
-			// Set up test library
-			testLibrary, err := newUpdateLibraryManager("", nil, testBaseDir, log.NewNopLogger())
-			require.NoError(t, err, "unexpected error creating new read-only library")
-
-			// Create fake executable in current working directory
-			executablePath, err := os.Executable()
-			require.NoError(t, err)
-			testExecutablePath := filepath.Join(filepath.Dir(executablePath), string(binary))
-			if runtime.GOOS == "windows" {
-				testExecutablePath += ".exe"
-			}
-			require.NoError(t, os.WriteFile(testExecutablePath, []byte("test"), 0755))
-			t.Cleanup(func() {
-				os.Remove(testExecutablePath)
-			})
-
-			actualPath := testLibrary.findInstallLocation(binary)
-			require.NoError(t, err, "could not get installed version")
-			require.NotEqual(t, "", actualPath)
-		})
-	}
-}
-
-func Test_installedVersion_cached(t *testing.T) {
-	t.Parallel()
-
-	for _, binary := range binaries {
-		binary := binary
-		t.Run(string(binary), func(t *testing.T) {
-			t.Parallel()
-
-			// Create update directories
-			testBaseDir := t.TempDir()
-
-			// Set up test library
-			testLibrary, err := newUpdateLibraryManager("", nil, testBaseDir, log.NewNopLogger())
-			require.NoError(t, err, "unexpected error creating new read-only library")
-
-			// Create cached version file
-			expectedVersion := "5.5.5"
-			require.NoError(t, os.WriteFile(
-				filepath.Join(testLibrary.baseDir, fmt.Sprintf("%s-installed-version", binary)),
-				[]byte(expectedVersion),
-				0755))
-
-			// Create fake executable in current working directory
-			executablePath, err := os.Executable()
-			require.NoError(t, err)
-			testExecutablePath := filepath.Join(filepath.Dir(executablePath), string(binary))
-			require.NoError(t, os.WriteFile(testExecutablePath, []byte("test"), 0755))
-			t.Cleanup(func() {
-				os.Remove(testExecutablePath)
-			})
-
-			actualVersion, actualPath, err := testLibrary.installedVersion(binary)
-			require.NoError(t, err, "could not get installed version")
-			require.NotNil(t, actualVersion)
-			require.NotEqual(t, "", actualPath)
-		})
-	}
-}
-
-func Test_cacheInstalledVersion(t *testing.T) {
-	t.Parallel()
-
-	// Create update directories
-	testBaseDir := t.TempDir()
-
-	// Set up test library
-	testLibrary, err := newUpdateLibraryManager("", nil, testBaseDir, log.NewNopLogger())
-	require.NoError(t, err, "unexpected error creating new library")
-
-	versionToCache, err := semver.NewVersion("1.2.3-45-abcdabcd")
-	require.NoError(t, err, "unexpected error parsing semver")
-
-	for _, binary := range binaries {
-		// Confirm cache file doesn't exist yet
-		expectedCacheFileLocation := testLibrary.cachedInstalledVersionLocation(binary)
-		_, err = os.Stat(expectedCacheFileLocation)
-		require.True(t, os.IsNotExist(err), "cache file exists but should not have been created yet")
-
-		// Cache it
-		testLibrary.cacheInstalledVersion(binary, versionToCache)
-
-		// Confirm cache file exists
-		_, err = os.Stat(expectedCacheFileLocation)
-		require.NoError(t, err, "cache file %s does not exist but should have been created", expectedCacheFileLocation)
-
-		// Compare versions
-		cachedVersion, err := testLibrary.getCachedInstalledVersion(binary)
-		require.NoError(t, err, "expected no error reading cached installed version")
-		require.True(t, versionToCache.Equal(cachedVersion), "versions do not match")
-	}
-=======
 	require.Equal(t, secondMiddleValidVersion, validVersions[2], "not sorted")
 	require.Equal(t, newerValidVersion, validVersions[3], "not sorted")
->>>>>>> 413c0e27
 }
 
 func Test_versionFromTarget(t *testing.T) {
