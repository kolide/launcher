--- conflicted
+++ resolved
@@ -16,12 +16,8 @@
 
 	"github.com/Masterminds/semver"
 	"github.com/go-kit/kit/log"
-<<<<<<< HEAD
-	mock "github.com/stretchr/testify/mock"
-=======
 	"github.com/kolide/launcher/pkg/autoupdate"
 	"github.com/stretchr/testify/mock"
->>>>>>> 2dce2568
 	"github.com/stretchr/testify/require"
 	"github.com/theupdateframework/go-tuf/data"
 )
@@ -165,29 +161,21 @@
 			t.Parallel()
 
 			testBaseDir := t.TempDir()
-<<<<<<< HEAD
+			testMirror := httptest.NewServer(http.HandlerFunc(func(w http.ResponseWriter, r *http.Request) {
+				t.Fatalf("mirror should not have been called for download, but was: %s", r.URL.String())
+			}))
+			defer testMirror.Close()
 			testLibraryManager := &updateLibraryManager{
 				readOnlyLibrary: &readOnlyLibrary{
 					baseDir: testBaseDir,
 					logger:  log.NewNopLogger(),
 				},
-				logger: log.NewNopLogger(),
-				lock:   newLibraryLock(),
-=======
-			mockOsquerier := newMockQuerier(t)
-			testMirror := httptest.NewServer(http.HandlerFunc(func(w http.ResponseWriter, r *http.Request) {
-				t.Fatalf("mirror should not have been called for download, but was: %s", r.URL.String())
-			}))
-			defer testMirror.Close()
-			testLibraryManager := &updateLibraryManager{
+				osquerier:    newMockQuerier(t),
 				mirrorUrl:    testMirror.URL,
 				mirrorClient: http.DefaultClient,
+				stagingDir:   t.TempDir(),
 				logger:       log.NewNopLogger(),
-				baseDir:      testBaseDir,
-				stagingDir:   t.TempDir(),
-				osquerier:    mockOsquerier,
 				lock:         newLibraryLock(),
->>>>>>> 2dce2568
 			}
 
 			// Make sure our update directory exists
@@ -203,14 +191,9 @@
 			require.NoError(t, autoupdate.CheckExecutable(context.TODO(), executablePath, "--version"), "binary created for test is corrupt")
 
 			// Ask the library manager to perform the download
-<<<<<<< HEAD
-			require.NoError(t, testLibraryManager.AddToLibrary(binary, fmt.Sprintf("%s-%s.tar.gz", binary, testVersion), data.TargetFileMeta{}), "expected no error on adding already-downloaded version to library")
-=======
 			targetFilename := fmt.Sprintf("%s-%s.tar.gz", binary, testVersion)
-			require.Equal(t, testVersion, testLibraryManager.versionFromTarget(binary, targetFilename), "incorrectly formed target filename")
+			require.Equal(t, testVersion, versionFromTarget(binary, targetFilename), "incorrectly formed target filename")
 			require.NoError(t, testLibraryManager.AddToLibrary(binary, targetFilename, data.TargetFileMeta{}), "expected no error on adding already-downloaded version to library")
-			mockOsquerier.AssertExpectations(t)
->>>>>>> 2dce2568
 
 			// Confirm the requested version is still there
 			_, err = os.Stat(executablePath)
@@ -542,19 +525,13 @@
 				// Set up test library manager
 				testBaseDir := t.TempDir()
 				testLibraryManager := &updateLibraryManager{
-<<<<<<< HEAD
 					readOnlyLibrary: &readOnlyLibrary{
 						baseDir: testBaseDir,
 						logger:  log.NewNopLogger(),
 					},
-					logger: log.NewNopLogger(),
-					lock:   newLibraryLock(),
-=======
+					stagingDir: t.TempDir(),
 					logger:     log.NewNopLogger(),
-					baseDir:    testBaseDir,
-					stagingDir: t.TempDir(),
 					lock:       newLibraryLock(),
->>>>>>> 2dce2568
 				}
 
 				// Set up existing versions for test
