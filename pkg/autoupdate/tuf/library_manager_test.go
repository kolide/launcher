--- conflicted
+++ resolved
@@ -3,6 +3,7 @@
 import (
 	"context"
 	"fmt"
+	"io"
 	"net/http"
 	"net/http/httptest"
 	"os"
@@ -15,11 +16,7 @@
 	"github.com/Masterminds/semver"
 	"github.com/go-kit/kit/log"
 	"github.com/kolide/launcher/pkg/autoupdate"
-<<<<<<< HEAD
-=======
 	tufci "github.com/kolide/launcher/pkg/autoupdate/tuf/ci"
-	"github.com/stretchr/testify/mock"
->>>>>>> 92da4fb5
 	"github.com/stretchr/testify/require"
 	"github.com/theupdateframework/go-tuf/data"
 )
@@ -553,7 +550,6 @@
 	}
 }
 
-<<<<<<< HEAD
 func Test_sortedVersionsInLibrary(t *testing.T) {
 	t.Parallel()
 
@@ -683,8 +679,6 @@
 	}
 }
 
-=======
->>>>>>> 92da4fb5
 func Test_versionFromTarget(t *testing.T) {
 	t.Parallel()
 
