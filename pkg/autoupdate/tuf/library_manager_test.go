--- conflicted
+++ resolved
@@ -3,6 +3,7 @@
 import (
 	"context"
 	"fmt"
+	"io"
 	"net/http"
 	"net/http/httptest"
 	"os"
@@ -15,11 +16,7 @@
 	"github.com/Masterminds/semver"
 	"github.com/go-kit/kit/log"
 	"github.com/kolide/launcher/pkg/autoupdate"
-<<<<<<< HEAD
-=======
 	tufci "github.com/kolide/launcher/pkg/autoupdate/tuf/ci"
-	"github.com/stretchr/testify/mock"
->>>>>>> d4dad512
 	"github.com/stretchr/testify/require"
 	"github.com/theupdateframework/go-tuf/data"
 )
@@ -675,7 +672,6 @@
 	}
 }
 
-<<<<<<< HEAD
 func Test_sortedVersionsInLibrary(t *testing.T) {
 	t.Parallel()
 
@@ -805,8 +801,6 @@
 	}
 }
 
-=======
->>>>>>> d4dad512
 func Test_versionFromTarget(t *testing.T) {
 	t.Parallel()
 
