package tufci

import (
<<<<<<< HEAD
	_ "embed"
=======
	"embed"
>>>>>>> 12c0837e
	"fmt"
	"net/http"
	"net/http/httptest"
	"os"
	"path/filepath"
	"runtime"
	"strings"
	"testing"

	"github.com/stretchr/testify/require"
	"github.com/theupdateframework/go-tuf"
)

<<<<<<< HEAD
var (
	//go:embed testdata/darwin_launcher.tar.gz
	darwinLauncher []byte
	//go:embed testdata/darwin_osqueryd.tar.gz
	darwinOsqueryd []byte
	//go:embed testdata/linux_launcher.tar.gz
	linuxLauncher []byte
	//go:embed testdata/linux_osqueryd.tar.gz
	linuxOsqueryd []byte
	//go:embed testdata/windows_launcher.tar.gz
	windowsLauncher []byte
	//go:embed testdata/windows_osqueryd.tar.gz
	windowsOsqueryd []byte

	tarballContentsMap = map[string]map[string][]byte{
		"launcher": {
			"darwin":  darwinLauncher,
			"linux":   linuxLauncher,
			"windows": windowsLauncher,
		},
		"osqueryd": {
			"darwin":  darwinOsqueryd,
			"linux":   linuxOsqueryd,
			"windows": windowsOsqueryd,
		},
	}
)
=======
//go:embed testdata/*.tar.gz
var testTarballs embed.FS

func getTarballContents(t *testing.T, binary string) []byte {
	tarballName := fmt.Sprintf("testdata/%s_%s.tar.gz", runtime.GOOS, binary)

	contents, err := testTarballs.ReadFile(tarballName)
	require.NoError(t, err)

	return contents
}
>>>>>>> 12c0837e

// InitRemoteTufServer sets up a local TUF repo with some targets to serve metadata about; returns the URL
// of a test HTTP server to serve that metadata and the root JSON needed to initialize a client.
func InitRemoteTufServer(t *testing.T, testReleaseVersion string) (tufServerURL string, rootJson []byte) {
	tufDir := t.TempDir()

	// Initialize repo with store
	localStore := tuf.FileSystemStore(tufDir, nil)
	repo, err := tuf.NewRepo(localStore)
	require.NoError(t, err, "could not create new tuf repo")
	require.NoError(t, repo.Init(false), "could not init new tuf repo")

	// Gen keys
	_, err = repo.GenKey("root")
	require.NoError(t, err, "could not gen root key")
	_, err = repo.GenKey("targets")
	require.NoError(t, err, "could not gen targets key")
	_, err = repo.GenKey("snapshot")
	require.NoError(t, err, "could not gen snapshot key")
	_, err = repo.GenKey("timestamp")
	require.NoError(t, err, "could not gen timestamp key")

	// Sign the root metadata file
	require.NoError(t, repo.Sign("root.json"), "could not sign root metadata file")

	arch := runtime.GOARCH
	if runtime.GOOS == "darwin" {
		arch = "universal"
	}

	// Create test binaries and release files per binary and per release channel
	for _, b := range []string{"osqueryd", "launcher"} {
		for _, v := range []string{"0.1.1", "0.12.3-deadbeef", testReleaseVersion} {
			binaryFileName := fmt.Sprintf("%s-%s.tar.gz", b, v)

			// Create a valid test binary -- an archive of an executable with the proper directory structure
			// that will actually run -- if this is the release version we care about. If this is not the
			// release version we care about, then just create a small text file since it won't be downloaded
			// and evaluated.
			if v == testReleaseVersion {
				// Create test binary and copy it to the staged targets directory
				stagedTargetsDir := filepath.Join(tufDir, "staged", "targets", b, runtime.GOOS, arch)
				require.NoError(t, os.MkdirAll(stagedTargetsDir, 0755))

				f, err := os.Create(filepath.Join(stagedTargetsDir, binaryFileName))
				require.NoError(t, err)
<<<<<<< HEAD
				_, err = f.Write(tarballContentsMap[b][runtime.GOOS])
=======
				_, err = f.Write(getTarballContents(t, b))
>>>>>>> 12c0837e
				require.NoError(t, err)
				require.NoError(t, f.Close())
			} else {
				// Create a fake test binary
				require.NoError(t, os.MkdirAll(filepath.Join(tufDir, "staged", "targets", b, runtime.GOOS, arch), 0777), "could not make staging directory")
				err = os.WriteFile(filepath.Join(tufDir, "staged", "targets", b, runtime.GOOS, arch, binaryFileName), []byte("I am a test target"), 0777)
				require.NoError(t, err, "could not write test target binary to temp dir")
			}

			// Add the target
			require.NoError(t, repo.AddTarget(fmt.Sprintf("%s/%s/%s/%s", b, runtime.GOOS, arch, binaryFileName), nil), "could not add test target binary to tuf")

			// Commit
			require.NoError(t, repo.Snapshot(), "could not take snapshot")
			require.NoError(t, repo.Timestamp(), "could not take timestamp")
			require.NoError(t, repo.Commit(), "could not commit")

			if v != testReleaseVersion {
				continue
			}

			// If this is our release version, also create and commit a test release file
			for _, c := range []string{"stable", "beta", "nightly"} {
				require.NoError(t, os.MkdirAll(filepath.Join(tufDir, "staged", "targets", b, runtime.GOOS, arch, c), 0777), "could not make staging directory")
				err = os.WriteFile(filepath.Join(tufDir, "staged", "targets", b, runtime.GOOS, arch, c, "release.json"), []byte("{}"), 0777)
				require.NoError(t, err, "could not write test target release file to temp dir")
				customMetadata := fmt.Sprintf("{\"target\":\"%s/%s/%s/%s\"}", b, runtime.GOOS, arch, binaryFileName)
				require.NoError(t, repo.AddTarget(fmt.Sprintf("%s/%s/%s/%s/release.json", b, runtime.GOOS, arch, c), []byte(customMetadata)), "could not add test target release file to tuf")

				// Commit
				require.NoError(t, repo.Snapshot(), "could not take snapshot")
				require.NoError(t, repo.Timestamp(), "could not take timestamp")
				require.NoError(t, repo.Commit(), "could not commit")
			}
		}
	}

	// Quick validation that we set up the repo properly: key and metadata files should exist; targets should exist
	require.DirExists(t, filepath.Join(tufDir, "keys"))
	require.FileExists(t, filepath.Join(tufDir, "keys", "root.json"))
	require.FileExists(t, filepath.Join(tufDir, "keys", "snapshot.json"))
	require.FileExists(t, filepath.Join(tufDir, "keys", "targets.json"))
	require.FileExists(t, filepath.Join(tufDir, "keys", "timestamp.json"))
	require.DirExists(t, filepath.Join(tufDir, "repository"))
	require.FileExists(t, filepath.Join(tufDir, "repository", "root.json"))
	require.FileExists(t, filepath.Join(tufDir, "repository", "snapshot.json"))
	require.FileExists(t, filepath.Join(tufDir, "repository", "timestamp.json"))
	require.FileExists(t, filepath.Join(tufDir, "repository", "targets.json"))
	require.FileExists(t, filepath.Join(tufDir, "repository", "targets", "launcher", runtime.GOOS, arch, "stable", "release.json"))
	require.FileExists(t, filepath.Join(tufDir, "repository", "targets", "launcher", runtime.GOOS, arch, fmt.Sprintf("launcher-%s.tar.gz", testReleaseVersion)))
	require.FileExists(t, filepath.Join(tufDir, "repository", "targets", "osqueryd", runtime.GOOS, arch, "stable", "release.json"))
	require.FileExists(t, filepath.Join(tufDir, "repository", "targets", "osqueryd", runtime.GOOS, arch, fmt.Sprintf("osqueryd-%s.tar.gz", testReleaseVersion)))

	// Set up a test server to serve these files
	testMetadataServer := httptest.NewServer(http.HandlerFunc(func(w http.ResponseWriter, r *http.Request) {
		pathComponents := strings.Split(strings.TrimPrefix(r.URL.Path, "/"), "/")

		fileToServe := tufDir

		// Allow the test server to also stand in for dl.kolide.co
		if pathComponents[0] == "kolide" {
			fileToServe = filepath.Join(fileToServe, "repository", "targets")
		} else {
			fileToServe = filepath.Join(fileToServe, pathComponents[0])
		}

		for i := 1; i < len(pathComponents); i += 1 {
			fileToServe = filepath.Join(fileToServe, pathComponents[i])
		}

		http.ServeFile(w, r, fileToServe)
	}))

	// Make sure we close the server at the end of our test
	t.Cleanup(func() {
		testMetadataServer.Close()
	})

	tufServerURL = testMetadataServer.URL

	metadata, err := repo.GetMeta()
	require.NoError(t, err, "could not get metadata from test TUF repo")
	require.Contains(t, metadata, "root.json")
	rootJson = metadata["root.json"]

	return tufServerURL, rootJson
}<|MERGE_RESOLUTION|>--- conflicted
+++ resolved
@@ -1,11 +1,7 @@
 package tufci
 
 import (
-<<<<<<< HEAD
-	_ "embed"
-=======
 	"embed"
->>>>>>> 12c0837e
 	"fmt"
 	"net/http"
 	"net/http/httptest"
@@ -19,35 +15,6 @@
 	"github.com/theupdateframework/go-tuf"
 )
 
-<<<<<<< HEAD
-var (
-	//go:embed testdata/darwin_launcher.tar.gz
-	darwinLauncher []byte
-	//go:embed testdata/darwin_osqueryd.tar.gz
-	darwinOsqueryd []byte
-	//go:embed testdata/linux_launcher.tar.gz
-	linuxLauncher []byte
-	//go:embed testdata/linux_osqueryd.tar.gz
-	linuxOsqueryd []byte
-	//go:embed testdata/windows_launcher.tar.gz
-	windowsLauncher []byte
-	//go:embed testdata/windows_osqueryd.tar.gz
-	windowsOsqueryd []byte
-
-	tarballContentsMap = map[string]map[string][]byte{
-		"launcher": {
-			"darwin":  darwinLauncher,
-			"linux":   linuxLauncher,
-			"windows": windowsLauncher,
-		},
-		"osqueryd": {
-			"darwin":  darwinOsqueryd,
-			"linux":   linuxOsqueryd,
-			"windows": windowsOsqueryd,
-		},
-	}
-)
-=======
 //go:embed testdata/*.tar.gz
 var testTarballs embed.FS
 
@@ -59,7 +26,6 @@
 
 	return contents
 }
->>>>>>> 12c0837e
 
 // InitRemoteTufServer sets up a local TUF repo with some targets to serve metadata about; returns the URL
 // of a test HTTP server to serve that metadata and the root JSON needed to initialize a client.
@@ -106,11 +72,7 @@
 
 				f, err := os.Create(filepath.Join(stagedTargetsDir, binaryFileName))
 				require.NoError(t, err)
-<<<<<<< HEAD
-				_, err = f.Write(tarballContentsMap[b][runtime.GOOS])
-=======
 				_, err = f.Write(getTarballContents(t, b))
->>>>>>> 12c0837e
 				require.NoError(t, err)
 				require.NoError(t, f.Close())
 			} else {
