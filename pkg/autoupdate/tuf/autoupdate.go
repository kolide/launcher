package tuf

// This new autoupdater points to our new TUF infrastructure, and will eventually supersede
// the legacy `Updater` in pkg/autoupdate that points to Notary.

import (
	_ "embed"
	"encoding/json"
	"fmt"
	"net/http"
	"os"
	"path/filepath"
	"runtime"
	"strconv"
	"time"

	"github.com/go-kit/kit/log"
	"github.com/go-kit/kit/log/level"
	"github.com/kolide/launcher/pkg/agent/types"
	client "github.com/theupdateframework/go-tuf/client"
	filejsonstore "github.com/theupdateframework/go-tuf/client/filejsonstore"
	"github.com/theupdateframework/go-tuf/data"
	"golang.org/x/sync/errgroup"
)

//go:embed assets/tuf/root.json
var rootJson []byte

// Configuration defaults
const (
	DefaultTufServer = "https://tuf.kolide.com"
	defaultChannel   = "stable"
	tufDirectoryName = "tuf"
)

// Binaries handled by autoupdater
type autoupdatableBinary string

const (
	binaryLauncher autoupdatableBinary = "launcher"
	binaryOsqueryd autoupdatableBinary = "osqueryd"
)

var binaries = []autoupdatableBinary{binaryLauncher, binaryOsqueryd}

type ReleaseFileCustomMetadata struct {
	Target string `json:"target"`
}

type librarian interface {
	AvailableInLibrary(binary autoupdatableBinary, targetFilename string) bool
	AddToLibrary(binary autoupdatableBinary, targetFilename string) error
	TidyLibrary()
}

type TufAutoupdater struct {
	metadataClient *client.Client
	libraryManager librarian
	channel        string
	checkInterval  time.Duration
	store          types.KVStore // stores autoupdater errors for kolide_tuf_autoupdater_errors table
	interrupt      chan struct{}
	logger         log.Logger
}

type TufAutoupdaterOption func(*TufAutoupdater)

func WithLogger(logger log.Logger) TufAutoupdaterOption {
	return func(ta *TufAutoupdater) {
		ta.logger = log.With(logger, "component", "tuf_autoupdater")
	}
}

func WithChannel(channel string) TufAutoupdaterOption {
	return func(ta *TufAutoupdater) {
		ta.channel = channel
	}
}

func WithUpdateCheckInterval(checkInterval time.Duration) TufAutoupdaterOption {
	return func(ta *TufAutoupdater) {
		ta.checkInterval = checkInterval
	}
}

func NewTufAutoupdater(metadataUrl, rootDirectory string, updateDirectory string, metadataHttpClient *http.Client,
	mirrorUrl string, mirrorHttpClient *http.Client, store types.KVStore, osquerier querier, opts ...TufAutoupdaterOption) (*TufAutoupdater, error) {
	ta := &TufAutoupdater{
		channel:       defaultChannel,
		interrupt:     make(chan struct{}),
		checkInterval: 60 * time.Second,
		store:         store,
		logger:        log.NewNopLogger(),
	}

	for _, opt := range opts {
		opt(ta)
	}

	var err error
	ta.metadataClient, err = initMetadataClient(rootDirectory, metadataUrl, metadataHttpClient)
	if err != nil {
		return nil, fmt.Errorf("could not init metadata client: %w", err)
	}

	// If the update directory wasn't set by a flag, use the default location of <launcher root>/updates.
	if updateDirectory == "" {
		updateDirectory = filepath.Join(rootDirectory, "updates")
	}
	ta.libraryManager, err = newUpdateLibraryManager(ta.metadataClient, mirrorUrl, mirrorHttpClient, updateDirectory, osquerier, ta.logger)
	if err != nil {
		return nil, fmt.Errorf("could not init update library manager: %w", err)
	}

	return ta, nil
}

func initMetadataClient(rootDirectory, metadataUrl string, metadataHttpClient *http.Client) (*client.Client, error) {
	// Set up the local TUF directory for our TUF client
	localTufDirectory := LocalTufDirectory(rootDirectory)
	if err := os.MkdirAll(localTufDirectory, 0750); err != nil {
		return nil, fmt.Errorf("could not make local TUF directory %s: %w", localTufDirectory, err)
	}

	// Set up our local store i.e. point to the directory in our filesystem
	localStore, err := filejsonstore.NewFileJSONStore(localTufDirectory)
	if err != nil {
		return nil, fmt.Errorf("could not initialize local TUF store: %w", err)
	}

	// Set up our remote store i.e. tuf.kolide.com
	remoteOpts := client.HTTPRemoteOptions{
		MetadataPath: "/repository",
	}
	remoteStore, err := client.HTTPRemoteStore(metadataUrl, &remoteOpts, metadataHttpClient)
	if err != nil {
		return nil, fmt.Errorf("could not initialize remote TUF store: %w", err)
	}

	metadataClient := client.NewClient(localStore, remoteStore)
	if err := metadataClient.Init(rootJson); err != nil {
		return nil, fmt.Errorf("failed to initialize TUF client with root JSON: %w", err)
	}

	return metadataClient, nil
}

func LocalTufDirectory(rootDirectory string) string {
	return filepath.Join(rootDirectory, tufDirectoryName)
}

func (ta *TufAutoupdater) Execute() (err error) {
	// For now, tidy the library on startup. In the future, we will tidy the library
	// earlier, after version selection.
	ta.libraryManager.TidyLibrary()

	checkTicker := time.NewTicker(ta.checkInterval)
	cleanupTicker := time.NewTicker(12 * time.Hour)

	for {
		select {
		case <-checkTicker.C:
			if err := ta.checkForUpdate(); err != nil {
				ta.storeError(err)
				level.Debug(ta.logger).Log("msg", "error checking for update", "err", err)
			}
		case <-cleanupTicker.C:
			ta.cleanUpOldErrors()
		case <-ta.interrupt:
			level.Debug(ta.logger).Log("msg", "received interrupt, stopping")
			return nil
		}
	}
}

func (ta *TufAutoupdater) Interrupt(_ error) {
	ta.interrupt <- struct{}{}
}

func (ta *TufAutoupdater) checkForUpdate() error {
	// Attempt an update a couple times before returning an error -- sometimes we just hit caching issues.
	errs := make([]error, 0)
	successfulUpdate := false
	updateTryCount := 3
	for i := 0; i < updateTryCount; i += 1 {
		_, err := ta.metadataClient.Update()
		if err == nil {
			successfulUpdate = true
			break
		}

		errs = append(errs, fmt.Errorf("try %d: %w", i, err))
	}
	if !successfulUpdate {
		return fmt.Errorf("could not update metadata after %d tries: %+v", updateTryCount, errs)
	}

	// Find the newest release for our channel -- right now for logging purposes only
	targets, err := ta.metadataClient.Targets()
	if err != nil {
		return fmt.Errorf("could not get complete list of targets: %w", err)
	}

	// Allow checking for and downloading launcher and osqueryd releases to happen in parallel
	var wg errgroup.Group
	updatesDownloaded := make([]bool, len(binaries))
	for i, binary := range binaries {
		i := i
		binary := binary
		wg.Go(func() error {
			updateForBinaryDownloaded, err := ta.downloadUpdate(binary, targets)
			if err != nil {
				return fmt.Errorf("could not download update for %s: %w", binary, err)
			}

			updatesDownloaded[i] = updateForBinaryDownloaded
			return nil
		})
	}

	// Wait for both update downloads to complete
	if err := wg.Wait(); err != nil {
		return fmt.Errorf("could not download updates: %w", err)
	}

	for _, updateDownloaded := range updatesDownloaded {
		if updateDownloaded {
			// In the future, we would restart or re-launch the binary with the new version
			level.Debug(ta.logger).Log("msg", "update downloaded")
			break
		}
	}

	return nil
}

<<<<<<< HEAD
func (ta *TufAutoupdater) downloadUpdate(binary autoupdatableBinary, targets data.TargetFiles) (bool, error) {
	updateDownloaded := false

	release, err := ta.findRelease(binary, targets)
	if err != nil {
		return updateDownloaded, fmt.Errorf("could not find release: %w", err)
	}

	if ta.libraryManager.AvailableInLibrary(binary, release) {
		return updateDownloaded, nil
	}

	if err := ta.libraryManager.AddToLibrary(binary, release); err != nil {
		return updateDownloaded, fmt.Errorf("could not add release %s for binary %s to library: %w", release, binary, err)
	}

	updateDownloaded = true
	return updateDownloaded, nil
}

func (ta *TufAutoupdater) findRelease(binary autoupdatableBinary, targets data.TargetFiles) (string, error) {
	targetReleaseFile := fmt.Sprintf("%s/%s/%s/release.json", binary, ta.operatingSystem, ta.channel)
=======
func (ta *TufAutoupdater) findRelease(binary autoupdatableBinary, targets data.TargetFiles) error {
	targetReleaseFile := fmt.Sprintf("%s/%s/%s/release.json", binary, runtime.GOOS, ta.channel)
>>>>>>> a6be2d2b
	for targetName, target := range targets {
		if targetName != targetReleaseFile {
			continue
		}

		// We found the release file that matches our OS and binary. Evaluate it
		// to see if we're on this latest version.
		var custom ReleaseFileCustomMetadata
		if err := json.Unmarshal(*target.Custom, &custom); err != nil {
			return "", fmt.Errorf("could not unmarshal release file custom metadata: %w", err)
		}

		return filepath.Base(custom.Target), nil
	}

	return "", fmt.Errorf("expected release file %s for binary %s to be in targets but it was not", targetReleaseFile, binary)
}

func (ta *TufAutoupdater) storeError(autoupdateErr error) {
	timestamp := strconv.Itoa(int(time.Now().Unix()))
	if err := ta.store.Set([]byte(timestamp), []byte(autoupdateErr.Error())); err != nil {
		level.Debug(ta.logger).Log("msg", "could not store autoupdater error", "err", err)
	}
}

func (ta *TufAutoupdater) cleanUpOldErrors() {
	// We want to delete all errors more than 1 week old
	errorTtl := 7 * 24 * time.Hour

	// Read through all keys in bucket to determine which ones are old enough to be deleted
	keysToDelete := make([][]byte, 0)
	if err := ta.store.ForEach(func(k, _ []byte) error {
		// Key is a timestamp
		ts, err := strconv.ParseInt(string(k), 10, 64)
		if err != nil {
			// Delete the corrupted key
			keysToDelete = append(keysToDelete, k)
			return nil
		}

		errorTimestamp := time.Unix(ts, 0)
		if errorTimestamp.Add(errorTtl).Before(time.Now()) {
			keysToDelete = append(keysToDelete, k)
		}

		return nil
	}); err != nil {
		level.Debug(ta.logger).Log("msg", "could not iterate over bucket items to determine which are expired", "err", err)
	}

	// Delete all old keys
	if err := ta.store.Delete(keysToDelete...); err != nil {
		level.Debug(ta.logger).Log("msg", "could not delete old autoupdater errors from bucket", "err", err)
	}
}<|MERGE_RESOLUTION|>--- conflicted
+++ resolved
@@ -234,7 +234,6 @@
 	return nil
 }
 
-<<<<<<< HEAD
 func (ta *TufAutoupdater) downloadUpdate(binary autoupdatableBinary, targets data.TargetFiles) (bool, error) {
 	updateDownloaded := false
 
@@ -256,11 +255,7 @@
 }
 
 func (ta *TufAutoupdater) findRelease(binary autoupdatableBinary, targets data.TargetFiles) (string, error) {
-	targetReleaseFile := fmt.Sprintf("%s/%s/%s/release.json", binary, ta.operatingSystem, ta.channel)
-=======
-func (ta *TufAutoupdater) findRelease(binary autoupdatableBinary, targets data.TargetFiles) error {
 	targetReleaseFile := fmt.Sprintf("%s/%s/%s/release.json", binary, runtime.GOOS, ta.channel)
->>>>>>> a6be2d2b
 	for targetName, target := range targets {
 		if targetName != targetReleaseFile {
 			continue
