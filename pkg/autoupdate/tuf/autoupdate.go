package tuf

// This new autoupdater points to our new TUF infrastructure, and will eventually supersede
// the legacy `Updater` in pkg/autoupdate that points to Notary.

import (
	_ "embed"
	"fmt"
	"net/http"
	"os"
	"path/filepath"
	"strconv"
	"time"

	"github.com/go-kit/kit/log"
	"github.com/go-kit/kit/log/level"
	"github.com/kolide/launcher/pkg/agent/types"
	client "github.com/theupdateframework/go-tuf/client"
	filejsonstore "github.com/theupdateframework/go-tuf/client/filejsonstore"
	"github.com/theupdateframework/go-tuf/data"
)

//go:embed assets/tuf/root.json
var rootJson []byte

// Configuration defaults
const (
<<<<<<< HEAD
	DefaultTufServer            = "https://tuf.kolide.com"
	defaultChannel              = "stable"
	tufDirectoryName            = "tuf"
	genericReleaseVersionFormat = "%s/%s/%s/release.json" // <binary>/<os>/<channel>/release.json
=======
	DefaultTufServer = "https://tuf.kolide.com"
	tufDirectoryName = "tuf"
>>>>>>> 012f5dcb
)

// Binaries handled by autoupdater
type autoupdatableBinary string

const (
	binaryLauncher autoupdatableBinary = "launcher"
	binaryOsqueryd autoupdatableBinary = "osqueryd"
)

var binaries = []autoupdatableBinary{binaryLauncher, binaryOsqueryd}

type ReleaseFileCustomMetadata struct {
	Target string `json:"target"`
}

type librarian interface {
	Available(binary autoupdatableBinary, targetFilename string) bool
	AddToLibrary(binary autoupdatableBinary, targetFilename string, targetMetadata data.TargetFileMeta) error
	TidyLibrary()
}

type TufAutoupdater struct {
	metadataClient *client.Client
	libraryManager librarian
	channel        string
	checkInterval  time.Duration
	store          types.KVStore // stores autoupdater errors for kolide_tuf_autoupdater_errors table
	interrupt      chan struct{}
	logger         log.Logger
}

type TufAutoupdaterOption func(*TufAutoupdater)

func WithLogger(logger log.Logger) TufAutoupdaterOption {
	return func(ta *TufAutoupdater) {
		ta.logger = log.With(logger, "component", "tuf_autoupdater")
	}
}

<<<<<<< HEAD
func WithChannel(channel string) TufAutoupdaterOption {
	return func(ta *TufAutoupdater) {
		ta.channel = channel
	}
}

func WithUpdateCheckInterval(checkInterval time.Duration) TufAutoupdaterOption {
	return func(ta *TufAutoupdater) {
		ta.checkInterval = checkInterval
	}
}

func NewTufAutoupdater(metadataUrl, rootDirectory string, updateDirectory string, metadataHttpClient *http.Client,
	mirrorUrl string, mirrorHttpClient *http.Client, store types.KVStore, opts ...TufAutoupdaterOption) (*TufAutoupdater, error) {
=======
func NewTufAutoupdater(k types.Knapsack, metadataHttpClient *http.Client,
	mirrorHttpClient *http.Client, osquerier querier, opts ...TufAutoupdaterOption) (*TufAutoupdater, error) {
>>>>>>> 012f5dcb
	ta := &TufAutoupdater{
		channel:       k.UpdateChannel(),
		interrupt:     make(chan struct{}),
		checkInterval: k.AutoupdateInterval(),
		store:         k.AutoupdateErrorsStore(),
		logger:        log.NewNopLogger(),
	}

	for _, opt := range opts {
		opt(ta)
	}

	var err error
	ta.metadataClient, err = initMetadataClient(k.RootDirectory(), k.TufServerURL(), metadataHttpClient)
	if err != nil {
		return nil, fmt.Errorf("could not init metadata client: %w", err)
	}

	// If the update directory wasn't set by a flag, use the default location of <launcher root>/updates.
	updateDirectory := k.UpdateDirectory()
	if updateDirectory == "" {
<<<<<<< HEAD
		updateDirectory = DefaultLibraryDirectory(rootDirectory)
	}
	ta.libraryManager, err = newUpdateLibraryManager(mirrorUrl, mirrorHttpClient, updateDirectory, ta.logger)
=======
		updateDirectory = filepath.Join(k.RootDirectory(), "updates")
	}
	ta.libraryManager, err = newUpdateLibraryManager(k.MirrorServerURL(), mirrorHttpClient, updateDirectory, osquerier, ta.logger)
>>>>>>> 012f5dcb
	if err != nil {
		return nil, fmt.Errorf("could not init update library manager: %w", err)
	}

	return ta, nil
}

// initMetadataClient sets up a TUF client with our validated root metadata, prepared to fetch updates
// from our TUF server.
func initMetadataClient(rootDirectory, metadataUrl string, metadataHttpClient *http.Client) (*client.Client, error) {
	// Set up the local TUF directory for our TUF client
	localTufDirectory := LocalTufDirectory(rootDirectory)
	if err := os.MkdirAll(localTufDirectory, 0750); err != nil {
		return nil, fmt.Errorf("could not make local TUF directory %s: %w", localTufDirectory, err)
	}

	// Set up our local store i.e. point to the directory in our filesystem
	localStore, err := filejsonstore.NewFileJSONStore(localTufDirectory)
	if err != nil {
		return nil, fmt.Errorf("could not initialize local TUF store: %w", err)
	}

	// Set up our remote store i.e. tuf.kolide.com
	remoteOpts := client.HTTPRemoteOptions{
		MetadataPath: "/repository",
	}
	remoteStore, err := client.HTTPRemoteStore(metadataUrl, &remoteOpts, metadataHttpClient)
	if err != nil {
		return nil, fmt.Errorf("could not initialize remote TUF store: %w", err)
	}

	metadataClient := client.NewClient(localStore, remoteStore)
	if err := metadataClient.Init(rootJson); err != nil {
		return nil, fmt.Errorf("failed to initialize TUF client with root JSON: %w", err)
	}

	return metadataClient, nil
}

func LocalTufDirectory(rootDirectory string) string {
	return filepath.Join(rootDirectory, tufDirectoryName)
}

func DefaultLibraryDirectory(rootDirectory string) string {
	return filepath.Join(rootDirectory, "updates")
}

// Execute is the TufAutoupdater run loop. It periodically checks to see if a new release
// has been published; less frequently, it removes old/outdated TUF errors from the bucket
// we store them in.
func (ta *TufAutoupdater) Execute() (err error) {
	// For now, tidy the library on startup. In the future, we will tidy the library
	// earlier, after version selection.
	ta.libraryManager.TidyLibrary()

	checkTicker := time.NewTicker(ta.checkInterval)
	defer checkTicker.Stop()
	cleanupTicker := time.NewTicker(12 * time.Hour)
	defer cleanupTicker.Stop()

	for {
		select {
		case <-checkTicker.C:
			if err := ta.checkForUpdate(); err != nil {
				ta.storeError(err)
				level.Debug(ta.logger).Log("msg", "error checking for update", "err", err)
			}
		case <-cleanupTicker.C:
			ta.cleanUpOldErrors()
		case <-ta.interrupt:
			level.Debug(ta.logger).Log("msg", "received interrupt, stopping")
			return nil
		}
	}
}

func (ta *TufAutoupdater) Interrupt(_ error) {
	ta.interrupt <- struct{}{}
}

// checkForUpdate fetches latest metadata from the TUF server, then checks to see if there's
// a new release that we should download. If so, it will add the release to our updates library.
func (ta *TufAutoupdater) checkForUpdate() error {
	// Attempt an update a couple times before returning an error -- sometimes we just hit caching issues.
	errs := make([]error, 0)
	successfulUpdate := false
	updateTryCount := 3
	for i := 0; i < updateTryCount; i += 1 {
		_, err := ta.metadataClient.Update()
		if err == nil {
			successfulUpdate = true
			break
		}

		errs = append(errs, fmt.Errorf("try %d: %w", i, err))
	}
	if !successfulUpdate {
		return fmt.Errorf("could not update metadata after %d tries: %+v", updateTryCount, errs)
	}

	// Find the newest release for our channel
	targets, err := ta.metadataClient.Targets()
	if err != nil {
		return fmt.Errorf("could not get complete list of targets: %w", err)
	}

	// Check for and download any new releases that are available
	updatesDownloaded := make([]bool, len(binaries))
	updateErrors := make([]error, 0)
	for i, binary := range binaries {
		downloadedUpdateVersion, err := ta.downloadUpdate(binary, targets)
		if err != nil {
			updateErrors = append(updateErrors, fmt.Errorf("could not download update for %s: %w", binary, err))
		}

		if downloadedUpdateVersion != "" {
			level.Debug(ta.logger).Log("msg", "update downloaded", "binary", binary, "version", downloadedUpdateVersion)
			updatesDownloaded[i] = true
		} else {
			updatesDownloaded[i] = false
		}

	}

	// If an update failed, save the error
	if len(updateErrors) > 0 {
		return fmt.Errorf("could not download updates: %+v", updateErrors)
	}

	for _, updateDownloaded := range updatesDownloaded {
		if updateDownloaded {
			// In the future, we would restart or re-launch the binary with the new version
			level.Debug(ta.logger).Log("msg", "at least one update downloaded")
			break
		}
	}

	return nil
}

// downloadUpdate will download a new release for the given binary, if available from TUF
// and not already downloaded.
func (ta *TufAutoupdater) downloadUpdate(binary autoupdatableBinary, targets data.TargetFiles) (string, error) {
	release, releaseMetadata, err := findRelease(binary, targets, ta.channel)
	if err != nil {
		return "", fmt.Errorf("could not find release: %w", err)
	}

	if ta.libraryManager.Available(binary, release) {
		return "", nil
	}

	if err := ta.libraryManager.AddToLibrary(binary, release, releaseMetadata); err != nil {
		return "", fmt.Errorf("could not add release %s for binary %s to library: %w", release, binary, err)
	}

	return release, nil
}

// storeError saves errors that occur during the periodic check for updates, so that they
// can be queryable via the `kolide_tuf_autoupdater_errors` table.
func (ta *TufAutoupdater) storeError(autoupdateErr error) {
	timestamp := strconv.Itoa(int(time.Now().Unix()))
	if err := ta.store.Set([]byte(timestamp), []byte(autoupdateErr.Error())); err != nil {
		level.Debug(ta.logger).Log("msg", "could not store autoupdater error", "err", err)
	}
}

// cleanUpOldErrors removes all errors from our store that are more than a week old,
// so we only keep the most recent/salient errors.
func (ta *TufAutoupdater) cleanUpOldErrors() {
	// We want to delete all errors more than 1 week old
	errorTtl := 7 * 24 * time.Hour

	// Read through all keys in bucket to determine which ones are old enough to be deleted
	keysToDelete := make([][]byte, 0)
	if err := ta.store.ForEach(func(k, _ []byte) error {
		// Key is a timestamp
		ts, err := strconv.ParseInt(string(k), 10, 64)
		if err != nil {
			// Delete the corrupted key
			keysToDelete = append(keysToDelete, k)
			return nil
		}

		errorTimestamp := time.Unix(ts, 0)
		if errorTimestamp.Add(errorTtl).Before(time.Now()) {
			keysToDelete = append(keysToDelete, k)
		}

		return nil
	}); err != nil {
		level.Debug(ta.logger).Log("msg", "could not iterate over bucket items to determine which are expired", "err", err)
	}

	// Delete all old keys
	if err := ta.store.Delete(keysToDelete...); err != nil {
		level.Debug(ta.logger).Log("msg", "could not delete old autoupdater errors from bucket", "err", err)
	}
}<|MERGE_RESOLUTION|>--- conflicted
+++ resolved
@@ -25,15 +25,9 @@
 
 // Configuration defaults
 const (
-<<<<<<< HEAD
 	DefaultTufServer            = "https://tuf.kolide.com"
-	defaultChannel              = "stable"
 	tufDirectoryName            = "tuf"
 	genericReleaseVersionFormat = "%s/%s/%s/release.json" // <binary>/<os>/<channel>/release.json
-=======
-	DefaultTufServer = "https://tuf.kolide.com"
-	tufDirectoryName = "tuf"
->>>>>>> 012f5dcb
 )
 
 // Binaries handled by autoupdater
@@ -74,25 +68,8 @@
 	}
 }
 
-<<<<<<< HEAD
-func WithChannel(channel string) TufAutoupdaterOption {
-	return func(ta *TufAutoupdater) {
-		ta.channel = channel
-	}
-}
-
-func WithUpdateCheckInterval(checkInterval time.Duration) TufAutoupdaterOption {
-	return func(ta *TufAutoupdater) {
-		ta.checkInterval = checkInterval
-	}
-}
-
-func NewTufAutoupdater(metadataUrl, rootDirectory string, updateDirectory string, metadataHttpClient *http.Client,
-	mirrorUrl string, mirrorHttpClient *http.Client, store types.KVStore, opts ...TufAutoupdaterOption) (*TufAutoupdater, error) {
-=======
 func NewTufAutoupdater(k types.Knapsack, metadataHttpClient *http.Client,
-	mirrorHttpClient *http.Client, osquerier querier, opts ...TufAutoupdaterOption) (*TufAutoupdater, error) {
->>>>>>> 012f5dcb
+	mirrorHttpClient *http.Client, opts ...TufAutoupdaterOption) (*TufAutoupdater, error) {
 	ta := &TufAutoupdater{
 		channel:       k.UpdateChannel(),
 		interrupt:     make(chan struct{}),
@@ -114,15 +91,9 @@
 	// If the update directory wasn't set by a flag, use the default location of <launcher root>/updates.
 	updateDirectory := k.UpdateDirectory()
 	if updateDirectory == "" {
-<<<<<<< HEAD
-		updateDirectory = DefaultLibraryDirectory(rootDirectory)
-	}
-	ta.libraryManager, err = newUpdateLibraryManager(mirrorUrl, mirrorHttpClient, updateDirectory, ta.logger)
-=======
-		updateDirectory = filepath.Join(k.RootDirectory(), "updates")
-	}
-	ta.libraryManager, err = newUpdateLibraryManager(k.MirrorServerURL(), mirrorHttpClient, updateDirectory, osquerier, ta.logger)
->>>>>>> 012f5dcb
+		updateDirectory = DefaultLibraryDirectory(k.RootDirectory())
+	}
+	ta.libraryManager, err = newUpdateLibraryManager(k.MirrorServerURL(), mirrorHttpClient, updateDirectory, ta.logger)
 	if err != nil {
 		return nil, fmt.Errorf("could not init update library manager: %w", err)
 	}
