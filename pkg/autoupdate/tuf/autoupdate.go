--- conflicted
+++ resolved
@@ -5,10 +5,6 @@
 
 import (
 	_ "embed"
-<<<<<<< HEAD
-=======
-	"encoding/json"
->>>>>>> e4755bce
 	"errors"
 	"fmt"
 	"net/http"
@@ -317,15 +313,6 @@
 		return "", nil
 	}
 
-<<<<<<< HEAD
-	// Get the current running version if available -- don't error out if we can't
-	// get it, since the worst case is that we download an update whose version matches
-	// our install version.
-	var currentVersion string
-	currentVersion, _ = ta.currentRunningVersion(binary)
-
-=======
->>>>>>> e4755bce
 	if err := ta.libraryManager.AddToLibrary(binary, currentVersion, release, releaseMetadata); err != nil {
 		return "", fmt.Errorf("could not add release %s for binary %s to library: %w", release, binary, err)
 	}
