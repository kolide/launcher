package tuf

// This new autoupdater points to our new TUF infrastructure, and will eventually supersede
// the legacy `Updater` in pkg/autoupdate that points to Notary.

import (
	_ "embed"
	"encoding/json"
	"fmt"
	"net/http"
	"os"
	"path/filepath"
	"runtime"
	"strconv"
	"strings"
	"sync"
	"time"

	"github.com/go-kit/kit/log"
	"github.com/go-kit/kit/log/level"
	"github.com/kolide/kit/version"
	"github.com/kolide/launcher/pkg/agent/types"
	client "github.com/theupdateframework/go-tuf/client"
	filejsonstore "github.com/theupdateframework/go-tuf/client/filejsonstore"
)

//go:embed assets/tuf-dev/root.json
var rootJson []byte

const (
	DefaultTufServer       = "https://tuf-devel.kolide.com"
<<<<<<< HEAD
	DefaultChannel         = "stable"
	AutoupdateErrorBucket  = "tuf_autoupdate_errors"
=======
	defaultChannel         = "stable"
>>>>>>> e3141a28
	tufDirectoryNameFormat = "%s-tuf-dev"
)

type ReleaseFileCustomMetadata struct {
	Target string `json:"target"`
}

type AutoupdaterError struct {
	Binary       string `json:"binary"`
	ErrorMessage string `json:"error_message"`
	Timestamp    string `json:"timestamp"`
}

type TufAutoupdater struct {
	metadataClient  *client.Client
	binary          string
	operatingSystem string
	channel         string
	checkInterval   time.Duration
	store           types.KVStore // stores autoupdater errors for kolide_tuf_autoupdater_errors table
	lock            sync.RWMutex
	interrupt       chan struct{}
	logger          log.Logger
}

type TufAutoupdaterOption func(*TufAutoupdater)

func WithLogger(logger log.Logger) TufAutoupdaterOption {
	return func(ta *TufAutoupdater) {
		ta.logger = log.With(logger, "component", "tuf_autoupdater")
	}
}

func WithChannel(channel string) TufAutoupdaterOption {
	return func(ta *TufAutoupdater) {
		ta.channel = channel
	}
}

func WithUpdateCheckInterval(checkInterval time.Duration) TufAutoupdaterOption {
	return func(ta *TufAutoupdater) {
		ta.checkInterval = checkInterval
	}
}

func NewTufAutoupdater(metadataUrl, binary, rootDirectory string, metadataHttpClient *http.Client, store types.KVStore, opts ...TufAutoupdaterOption) (*TufAutoupdater, error) {
	ta := &TufAutoupdater{
		binary:          binary,
		operatingSystem: runtime.GOOS,
		channel:         defaultChannel,
		interrupt:       make(chan struct{}),
		checkInterval:   60 * time.Second,
		store:           store,
		logger:          log.NewNopLogger(),
	}

	for _, opt := range opts {
		opt(ta)
	}

	var err error
	ta.metadataClient, err = initMetadataClient(binary, rootDirectory, metadataUrl, metadataHttpClient)
	if err != nil {
		return nil, fmt.Errorf("could not init metadata client: %w", err)
	}

	return ta, nil
}

func initMetadataClient(binary, rootDirectory, metadataUrl string, metadataHttpClient *http.Client) (*client.Client, error) {
	// Set up the local TUF directory for our TUF client -- a dev repo, to be replaced once we move to production
	localTufDirectory := LocalTufDirectory(rootDirectory, binary)
	if err := os.MkdirAll(localTufDirectory, 0750); err != nil {
		return nil, fmt.Errorf("could not make local TUF directory %s: %w", localTufDirectory, err)
	}

	// Set up our local store i.e. point to the directory in our filesystem
	localStore, err := filejsonstore.NewFileJSONStore(localTufDirectory)
	if err != nil {
		return nil, fmt.Errorf("could not initialize local TUF store: %w", err)
	}

	// Set up our remote store i.e. tuf-devel.kolide.com
	remoteOpts := client.HTTPRemoteOptions{
		MetadataPath: "/repository",
	}
	remoteStore, err := client.HTTPRemoteStore(metadataUrl, &remoteOpts, metadataHttpClient)
	if err != nil {
		return nil, fmt.Errorf("could not initialize remote TUF store: %w", err)
	}

	metadataClient := client.NewClient(localStore, remoteStore)
	if err := metadataClient.Init(rootJson); err != nil {
		return nil, fmt.Errorf("failed to initialize TUF client with root JSON: %w", err)
	}

	return metadataClient, nil
}

func LocalTufDirectory(rootDirectory string, binary string) string {
	return filepath.Join(rootDirectory, fmt.Sprintf(tufDirectoryNameFormat, binary))
}

func (ta *TufAutoupdater) Execute() (err error) {
	checkTicker := time.NewTicker(ta.checkInterval)
	cleanupTicker := time.NewTicker(12 * time.Hour)

	for {
		select {
		case <-checkTicker.C:
			if err := ta.checkForUpdate(); err != nil {
				ta.storeError(err)
				level.Debug(ta.logger).Log("msg", "error checking for update", "err", err)
			}
		case <-cleanupTicker.C:
			ta.cleanUpOldErrors()
		case <-ta.interrupt:
			level.Debug(ta.logger).Log("msg", "received interrupt, stopping")
			return nil
		}
	}
}

func (ta *TufAutoupdater) Interrupt(_ error) {
	ta.interrupt <- struct{}{}
}

func (ta *TufAutoupdater) checkForUpdate() error {
	_, err := ta.metadataClient.Update()
	if err != nil {
		return fmt.Errorf("could not update metadata: %w", err)
	}

	// Find the newest release for our channel -- right now for logging purposes only
	targets, err := ta.metadataClient.Targets()
	if err != nil {
		return fmt.Errorf("could not get complete list of targets: %w", err)
	}

	targetReleaseFile := fmt.Sprintf("%s/%s/%s/release.json", ta.binary, ta.operatingSystem, ta.channel)
	for targetName, target := range targets {
		if targetName != targetReleaseFile {
			continue
		}

		// We found the release file that matches our OS and binary. Evaluate it
		// to see if we're on this latest version.
		var custom ReleaseFileCustomMetadata
		if err := json.Unmarshal(*target.Custom, &custom); err != nil {
			return fmt.Errorf("could not unmarshal release file custom metadata: %w", err)
		}

		level.Debug(ta.logger).Log(
			"msg", "checked most up-to-date release from TUF",
			"launcher_version", version.Version().Version,
			"release_version", ta.versionFromTarget(custom.Target),
			"binary", ta.binary,
			"channel", ta.channel,
		)

		break
	}

	return nil
}

func (ta *TufAutoupdater) versionFromTarget(target string) string {
	// The target is in the form `launcher/linux/launcher-0.13.6.tar.gz` -- trim the prefix and the file extension to return the version
	prefixToTrim := fmt.Sprintf("%s/%s/%s-", ta.binary, ta.operatingSystem, ta.binary)

	return strings.TrimSuffix(strings.TrimPrefix(target, prefixToTrim), ".tar.gz")
}

func (ta *TufAutoupdater) storeError(autoupdateErr error) {
	ta.lock.Lock()
	defer ta.lock.Unlock()

	timestamp := strconv.Itoa(int(time.Now().Unix()))
	autoupdaterError := AutoupdaterError{
		Binary:       ta.binary,
		ErrorMessage: autoupdateErr.Error(),
		Timestamp:    timestamp,
	}

	autoupdaterErrorRaw, err := json.Marshal(autoupdaterError)
	if err != nil {
		level.Debug(ta.logger).Log("msg", "could not marshal autoupdater error to store it", "err", err)
		return
	}

	id := []byte(fmt.Sprintf("%s/%s", ta.binary, timestamp))
	if err := ta.store.Set(id, autoupdaterErrorRaw); err != nil {
		level.Debug(ta.logger).Log("msg", "could store autoupdater error", "err", err)
	}
}

func (ta *TufAutoupdater) cleanUpOldErrors() {
	ta.lock.Lock()
	defer ta.lock.Unlock()

	// We want to delete all errors more than 1 week old
	errorTtl := 7 * 24 * time.Hour

	// Read through all keys in bucket to determine which ones are old enough to be deleted
	keysToDelete := make([][]byte, 0)
	if err := ta.store.ForEach(func(k, _ []byte) error {
		// Key is in format binary/timestamp, e.g. launcher/1678814862
		parts := strings.Split(string(k), "/")
		if len(parts) != 2 {
			// Malformed key -- delete it
			keysToDelete = append(keysToDelete, k)
			return fmt.Errorf("malformed key %s", string(k))
		}
		if parts[0] != ta.binary {
			// Not responsible for this one -- don't process it
			return nil
		}

		ts, err := strconv.ParseInt(parts[1], 10, 64)
		if err != nil {
			// Delete the corrupted key
			keysToDelete = append(keysToDelete, k)
			return fmt.Errorf("parsing key %s as timestamp: %w", string(k), err)
		}

		errorTimestamp := time.Unix(ts, 0)
		if errorTimestamp.Add(errorTtl).Before(time.Now()) {
			keysToDelete = append(keysToDelete, k)
		}

		return nil
	}); err != nil {
		level.Debug(ta.logger).Log("msg", "could not iterate over bucket items to determine which are expired", "err", err)
	}

	// Delete all old keys
	if err := ta.store.Delete(keysToDelete...); err != nil {
		level.Error(ta.logger).Log("msg", "could not delete old autoupdater errors from bucket", "err", err)
	}
}<|MERGE_RESOLUTION|>--- conflicted
+++ resolved
@@ -29,12 +29,8 @@
 
 const (
 	DefaultTufServer       = "https://tuf-devel.kolide.com"
-<<<<<<< HEAD
-	DefaultChannel         = "stable"
+	defaultChannel         = "stable"
 	AutoupdateErrorBucket  = "tuf_autoupdate_errors"
-=======
-	defaultChannel         = "stable"
->>>>>>> e3141a28
 	tufDirectoryNameFormat = "%s-tuf-dev"
 )
 
