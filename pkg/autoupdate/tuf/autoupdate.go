package tuf

// This new autoupdater points to our new TUF infrastructure, and will eventually supersede
// the legacy `Updater` in pkg/autoupdate that points to Notary.

import (
	_ "embed"
	"encoding/json"
	"errors"
	"fmt"
	"net/http"
	"os"
	"path"
	"path/filepath"
	"runtime"
	"strconv"
	"time"

	"github.com/go-kit/kit/log"
	"github.com/go-kit/kit/log/level"
	"github.com/kolide/kit/version"
	"github.com/kolide/launcher/pkg/agent/types"
	client "github.com/theupdateframework/go-tuf/client"
	filejsonstore "github.com/theupdateframework/go-tuf/client/filejsonstore"
	"github.com/theupdateframework/go-tuf/data"
)

//go:embed assets/tuf/root.json
var rootJson []byte

// Configuration defaults
const (
	DefaultTufServer = "https://tuf.kolide.com"
	tufDirectoryName = "tuf"
)

// Binaries handled by autoupdater
type autoupdatableBinary string

const (
	binaryLauncher autoupdatableBinary = "launcher"
	binaryOsqueryd autoupdatableBinary = "osqueryd"
)

var binaries = []autoupdatableBinary{binaryLauncher, binaryOsqueryd}

type ReleaseFileCustomMetadata struct {
	Target string `json:"target"`
}

type librarian interface {
	Available(binary autoupdatableBinary, targetFilename string) bool
	AddToLibrary(binary autoupdatableBinary, currentVersion string, targetFilename string, targetMetadata data.TargetFileMeta) error
	TidyLibrary(binary autoupdatableBinary, currentVersion string)
}

type querier interface {
	Query(query string) ([]map[string]string, error)
}

type TufAutoupdater struct {
	metadataClient         *client.Client
	libraryManager         librarian
	osquerier              querier // used to query for current running osquery version
	osquerierRetryInterval time.Duration
	channel                string
	checkInterval          time.Duration
	store                  types.KVStore // stores autoupdater errors for kolide_tuf_autoupdater_errors table
	interrupt              chan struct{}
	logger                 log.Logger
}

type TufAutoupdaterOption func(*TufAutoupdater)

func WithLogger(logger log.Logger) TufAutoupdaterOption {
	return func(ta *TufAutoupdater) {
		ta.logger = log.With(logger, "component", "tuf_autoupdater")
	}
}

func NewTufAutoupdater(k types.Knapsack, metadataHttpClient *http.Client, mirrorHttpClient *http.Client,
	osquerier querier, opts ...TufAutoupdaterOption) (*TufAutoupdater, error) {
	ta := &TufAutoupdater{
		channel:                k.UpdateChannel(),
		interrupt:              make(chan struct{}),
		checkInterval:          k.AutoupdateInterval(),
		store:                  k.AutoupdateErrorsStore(),
		osquerier:              osquerier,
		osquerierRetryInterval: 1 * time.Minute,
		logger:                 log.NewNopLogger(),
	}

	for _, opt := range opts {
		opt(ta)
	}

	var err error
	ta.metadataClient, err = initMetadataClient(k.RootDirectory(), k.TufServerURL(), metadataHttpClient)
	if err != nil {
		return nil, fmt.Errorf("could not init metadata client: %w", err)
	}

	// If the update directory wasn't set by a flag, use the default location of <launcher root>/updates.
	updateDirectory := k.UpdateDirectory()
	if updateDirectory == "" {
		updateDirectory = defaultLibraryDirectory(k.RootDirectory())
	}
	ta.libraryManager, err = newUpdateLibraryManager(k.MirrorServerURL(), mirrorHttpClient, updateDirectory, ta.logger)
	if err != nil {
		return nil, fmt.Errorf("could not init update library manager: %w", err)
	}

	return ta, nil
}

// initMetadataClient sets up a TUF client with our validated root metadata, prepared to fetch updates
// from our TUF server.
func initMetadataClient(rootDirectory, metadataUrl string, metadataHttpClient *http.Client) (*client.Client, error) {
	// Set up the local TUF directory for our TUF client
	localTufDirectory := LocalTufDirectory(rootDirectory)
	if err := os.MkdirAll(localTufDirectory, 0750); err != nil {
		return nil, fmt.Errorf("could not make local TUF directory %s: %w", localTufDirectory, err)
	}

	// Set up our local store i.e. point to the directory in our filesystem
	localStore, err := filejsonstore.NewFileJSONStore(localTufDirectory)
	if err != nil {
		return nil, fmt.Errorf("could not initialize local TUF store: %w", err)
	}

	// Set up our remote store i.e. tuf.kolide.com
	remoteOpts := client.HTTPRemoteOptions{
		MetadataPath: "/repository",
	}
	remoteStore, err := client.HTTPRemoteStore(metadataUrl, &remoteOpts, metadataHttpClient)
	if err != nil {
		return nil, fmt.Errorf("could not initialize remote TUF store: %w", err)
	}

	metadataClient := client.NewClient(localStore, remoteStore)
	if err := metadataClient.Init(rootJson); err != nil {
		return nil, fmt.Errorf("failed to initialize TUF client with root JSON: %w", err)
	}

	return metadataClient, nil
}

func LocalTufDirectory(rootDirectory string) string {
	return filepath.Join(rootDirectory, tufDirectoryName)
}

func defaultLibraryDirectory(rootDirectory string) string {
	return filepath.Join(rootDirectory, "updates")
}

// Execute is the TufAutoupdater run loop. It periodically checks to see if a new release
// has been published; less frequently, it removes old/outdated TUF errors from the bucket
// we store them in.
func (ta *TufAutoupdater) Execute() (err error) {
	// For now, tidy the library on startup. In the future, we will tidy the library
	// earlier, after version selection.
	ta.tidyLibrary()

	checkTicker := time.NewTicker(ta.checkInterval)
	defer checkTicker.Stop()
	cleanupTicker := time.NewTicker(12 * time.Hour)
	defer cleanupTicker.Stop()

	for {
		select {
		case <-checkTicker.C:
			if err := ta.checkForUpdate(); err != nil {
				ta.storeError(err)
				level.Debug(ta.logger).Log("msg", "error checking for update", "err", err)
			}
		case <-cleanupTicker.C:
			ta.cleanUpOldErrors()
		case <-ta.interrupt:
			level.Debug(ta.logger).Log("msg", "received interrupt, stopping")
			return nil
		}
	}
}

func (ta *TufAutoupdater) Interrupt(_ error) {
	ta.interrupt <- struct{}{}
}

// tidyLibrary gets the current running version for each binary (so that the current version is not removed)
// and then asks the update library manager to tidy the update library.
func (ta *TufAutoupdater) tidyLibrary() {
	for _, binary := range binaries {
		// Get the current running version to preserve it when tidying the available updates
		currentVersion, err := ta.currentRunningVersion(binary)
		if err != nil {
			level.Debug(ta.logger).Log("msg", "could not get current running version", "binary", binary, "err", err)
			continue
		}

		ta.libraryManager.TidyLibrary(binary, currentVersion)
	}
}

// currentRunningVersion returns the current running version of the given binary.
// It will perform retries for osqueryd.
func (ta *TufAutoupdater) currentRunningVersion(binary autoupdatableBinary) (string, error) {
	switch binary {
	case binaryLauncher:
		launcherVersion := version.Version().Version
		if launcherVersion == "unknown" {
			return "", errors.New("unknown launcher version")
		}
		return launcherVersion, nil
	case binaryOsqueryd:
		// The osqueryd client may not have initialized yet, so retry the version
		// check a couple times before giving up
		osquerydVersionCheckRetries := 5
		var err error
		for i := 0; i < osquerydVersionCheckRetries; i += 1 {
			var resp []map[string]string
			resp, err = ta.osquerier.Query("SELECT version FROM osquery_info;")
			if err == nil && len(resp) > 0 {
				if osquerydVersion, ok := resp[0]["version"]; ok {
					return osquerydVersion, nil
				}
			}
			err = fmt.Errorf("error querying for osquery_info: %w; rows returned: %d", err, len(resp))

			time.Sleep(ta.osquerierRetryInterval)
		}
		return "", err
	default:
		return "", fmt.Errorf("cannot determine current running version for unexpected binary %s", binary)
	}
}

// checkForUpdate fetches latest metadata from the TUF server, then checks to see if there's
// a new release that we should download. If so, it will add the release to our updates library.
func (ta *TufAutoupdater) checkForUpdate() error {
	// Attempt an update a couple times before returning an error -- sometimes we just hit caching issues.
	errs := make([]error, 0)
	successfulUpdate := false
	updateTryCount := 3
	for i := 0; i < updateTryCount; i += 1 {
		_, err := ta.metadataClient.Update()
		if err == nil {
			successfulUpdate = true
			break
		}

		errs = append(errs, fmt.Errorf("try %d: %w", i, err))
	}
	if !successfulUpdate {
		return fmt.Errorf("could not update metadata after %d tries: %+v", updateTryCount, errs)
	}

	// Find the newest release for our channel
	targets, err := ta.metadataClient.Targets()
	if err != nil {
		return fmt.Errorf("could not get complete list of targets: %w", err)
	}

	// Check for and download any new releases that are available
	updatesDownloaded := make([]bool, len(binaries))
	updateErrors := make([]error, 0)
	for i, binary := range binaries {
		downloadedUpdateVersion, err := ta.downloadUpdate(binary, targets)
		if err != nil {
			updateErrors = append(updateErrors, fmt.Errorf("could not download update for %s: %w", binary, err))
		}

		if downloadedUpdateVersion != "" {
			level.Debug(ta.logger).Log("msg", "update downloaded", "binary", binary, "version", downloadedUpdateVersion)
			updatesDownloaded[i] = true
		} else {
			updatesDownloaded[i] = false
		}

	}

	// If an update failed, save the error
	if len(updateErrors) > 0 {
		return fmt.Errorf("could not download updates: %+v", updateErrors)
	}

	for _, updateDownloaded := range updatesDownloaded {
		if updateDownloaded {
			// In the future, we would restart or re-launch the binary with the new version
			level.Debug(ta.logger).Log("msg", "at least one update downloaded")
			break
		}
	}

	return nil
}

// downloadUpdate will download a new release for the given binary, if available from TUF
// and not already downloaded.
func (ta *TufAutoupdater) downloadUpdate(binary autoupdatableBinary, targets data.TargetFiles) (string, error) {
	release, releaseMetadata, err := findRelease(binary, targets, ta.channel)
	if err != nil {
		return "", fmt.Errorf("could not find release: %w", err)
	}

	// Get the current running version if available -- don't error out if we can't
	// get it, since the worst case is that we download an update whose version matches
	// our install version.
	var currentVersion string
	currentVersion, _ = ta.currentRunningVersion(binary)
	if currentVersion == versionFromTarget(binary, release) {
		return "", nil
	}

	if ta.libraryManager.Available(binary, release) {
		return "", nil
	}

	if err := ta.libraryManager.AddToLibrary(binary, currentVersion, release, releaseMetadata); err != nil {
		return "", fmt.Errorf("could not add release %s for binary %s to library: %w", release, binary, err)
	}

	return release, nil
}

// findRelease checks the latest data from TUF (in `targets`) to see whether a new release
// has been published for the given channel. If it has, it returns the target for that release
// and its associated metadata.
func findRelease(binary autoupdatableBinary, targets data.TargetFiles, channel string) (string, data.TargetFileMeta, error) {
	// First, find the target that the channel release file is pointing to
	var releaseTarget string
<<<<<<< HEAD
	targetReleaseFile := path.Join(string(binary), runtime.GOOS, runtime.GOARCH, ta.channel, "release.json")
=======
	targetReleaseFile := path.Join(string(binary), runtime.GOOS, channel, "release.json")
>>>>>>> 443fc742
	for targetName, target := range targets {
		if targetName != targetReleaseFile {
			continue
		}

		// We found the release file that matches our OS and binary. Evaluate it
		// to see if we're on this latest version.
		var custom ReleaseFileCustomMetadata
		if err := json.Unmarshal(*target.Custom, &custom); err != nil {
			return "", data.TargetFileMeta{}, fmt.Errorf("could not unmarshal release file custom metadata: %w", err)
		}

		releaseTarget = custom.Target
		break
	}

	if releaseTarget == "" {
		return "", data.TargetFileMeta{}, fmt.Errorf("expected release file %s for binary %s to be in targets but it was not", targetReleaseFile, binary)
	}

	// Now, get the metadata for our release target
	for targetName, target := range targets {
		if targetName != releaseTarget {
			continue
		}

		return filepath.Base(releaseTarget), target, nil
	}

	return "", data.TargetFileMeta{}, fmt.Errorf("could not find metadata for release target %s for binary %s", releaseTarget, binary)
}

// storeError saves errors that occur during the periodic check for updates, so that they
// can be queryable via the `kolide_tuf_autoupdater_errors` table.
func (ta *TufAutoupdater) storeError(autoupdateErr error) {
	timestamp := strconv.Itoa(int(time.Now().Unix()))
	if err := ta.store.Set([]byte(timestamp), []byte(autoupdateErr.Error())); err != nil {
		level.Debug(ta.logger).Log("msg", "could not store autoupdater error", "err", err)
	}
}

// cleanUpOldErrors removes all errors from our store that are more than a week old,
// so we only keep the most recent/salient errors.
func (ta *TufAutoupdater) cleanUpOldErrors() {
	// We want to delete all errors more than 1 week old
	errorTtl := 7 * 24 * time.Hour

	// Read through all keys in bucket to determine which ones are old enough to be deleted
	keysToDelete := make([][]byte, 0)
	if err := ta.store.ForEach(func(k, _ []byte) error {
		// Key is a timestamp
		ts, err := strconv.ParseInt(string(k), 10, 64)
		if err != nil {
			// Delete the corrupted key
			keysToDelete = append(keysToDelete, k)
			return nil
		}

		errorTimestamp := time.Unix(ts, 0)
		if errorTimestamp.Add(errorTtl).Before(time.Now()) {
			keysToDelete = append(keysToDelete, k)
		}

		return nil
	}); err != nil {
		level.Debug(ta.logger).Log("msg", "could not iterate over bucket items to determine which are expired", "err", err)
	}

	// Delete all old keys
	if err := ta.store.Delete(keysToDelete...); err != nil {
		level.Debug(ta.logger).Log("msg", "could not delete old autoupdater errors from bucket", "err", err)
	}
}<|MERGE_RESOLUTION|>--- conflicted
+++ resolved
@@ -328,11 +328,7 @@
 func findRelease(binary autoupdatableBinary, targets data.TargetFiles, channel string) (string, data.TargetFileMeta, error) {
 	// First, find the target that the channel release file is pointing to
 	var releaseTarget string
-<<<<<<< HEAD
-	targetReleaseFile := path.Join(string(binary), runtime.GOOS, runtime.GOARCH, ta.channel, "release.json")
-=======
-	targetReleaseFile := path.Join(string(binary), runtime.GOOS, channel, "release.json")
->>>>>>> 443fc742
+	targetReleaseFile := path.Join(string(binary), runtime.GOOS, runtime.GOARCH, channel, "release.json")
 	for targetName, target := range targets {
 		if targetName != targetReleaseFile {
 			continue
