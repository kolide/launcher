--- conflicted
+++ resolved
@@ -75,7 +75,6 @@
 	return filepath.Join(ulm.baseDir, string(binary))
 }
 
-<<<<<<< HEAD
 // MostRecentVersion returns the path to the most recent, valid version available in the library for the
 // given binary.
 func (ulm *updateLibraryManager) MostRecentVersion(binary autoupdatableBinary) (string, error) {
@@ -117,14 +116,6 @@
 	return autoupdate.CheckExecutable(context.TODO(), executablePath, "--version") == nil
 }
 
-=======
-// Available determines if the given target is already available in the update library.
-func (ulm *updateLibraryManager) Available(binary autoupdatableBinary, targetFilename string) bool {
-	executablePath := ulm.PathToTargetVersionExecutable(binary, targetFilename)
-	return autoupdate.CheckExecutable(context.TODO(), executablePath, "--version") == nil
-}
-
->>>>>>> 801c8d53
 // PathToTargetVersionExecutable returns the path to the executable for the desired version.
 func (ulm *updateLibraryManager) PathToTargetVersionExecutable(binary autoupdatableBinary, targetFilename string) string {
 	versionDir := filepath.Join(ulm.updatesDirectory(binary), versionFromTarget(binary, targetFilename))
@@ -359,7 +350,6 @@
 	versionsInLibraryStr := make([]string, len(versionsInLibrary))
 	for i, v := range versionsInLibrary {
 		versionsInLibraryStr[i] = v.Original()
-<<<<<<< HEAD
 	}
 
 	return versionsInLibraryStr, invalidVersions, nil
@@ -379,7 +369,7 @@
 
 // installedVersion returns the version of, and the path to, the originally-installed binary.
 func (ulm *updateLibraryManager) installedVersion(binary autoupdatableBinary) (*semver.Version, string, error) {
-	pathToBinary := findInstallLocation(binary)
+	pathToBinary := ulm.findInstallLocation(binary)
 	if pathToBinary == "" {
 		return nil, "", fmt.Errorf("could not find install location for `%s`", binary)
 	}
@@ -414,71 +404,9 @@
 	return v, pathToBinary, nil
 }
 
-// getCachedInstalledVersion reads the install version from a cached file in the updates directory.
-func (ulm *updateLibraryManager) getCachedInstalledVersion(binary autoupdatableBinary) (*semver.Version, error) {
-	versionBytes, err := os.ReadFile(ulm.cachedInstalledVersionLocation(binary))
-	if err != nil {
-		return nil, fmt.Errorf("could not read cached installed version file: %w", err)
-	}
-
-	v, err := semver.NewVersion(string(versionBytes))
-	if err != nil {
-		return nil, fmt.Errorf("could not parse cached installed version file: %w", err)
-	}
-
-	return v, nil
-}
-
-// cacheInstalledVersion caches the install version in a file in the updates directory, to avoid
-// having to exec the binary to discover its version every time.
-func (ulm *updateLibraryManager) cacheInstalledVersion(binary autoupdatableBinary, installedVersion *semver.Version) {
-	if err := os.WriteFile(ulm.cachedInstalledVersionLocation(binary), []byte(installedVersion.Original()), 0644); err != nil {
-		level.Debug(ulm.logger).Log("msg", "could not cache installed version", "binary", binary, "err", err)
-	}
-}
-
-// cachedInstalledVersionLocation returns the location of the cached install version file.
-func (ulm *updateLibraryManager) cachedInstalledVersionLocation(binary autoupdatableBinary) string {
-	return filepath.Join(ulm.baseDir, fmt.Sprintf("%s-installed-version", binary))
-}
-
-// versionFromTarget extracts the semantic version for an update from its filename.
-func versionFromTarget(binary autoupdatableBinary, targetFilename string) string {
-	// The target is in the form `launcher-0.13.6.tar.gz` -- trim the prefix and the file extension to return the version
-	prefixToTrim := fmt.Sprintf("%s-", binary)
-
-	return strings.TrimSuffix(strings.TrimPrefix(targetFilename, prefixToTrim), ".tar.gz")
-}
-
-// parseLauncherVersion parses the launcher version from the output of `launcher --version`.
-func parseLauncherVersion(versionOutput []byte) (*semver.Version, error) {
-	matches := launcherVersionRegex.FindStringSubmatch(string(versionOutput))
-	if len(matches) < 2 {
-		return nil, fmt.Errorf("could not parse launcher version from output %s", string(versionOutput))
-	}
-	launcherInstallVersion, err := semver.NewVersion(matches[1])
-	if err != nil {
-		return nil, fmt.Errorf("could not parse launcher version %s as semver: %w", matches[1], err)
-	}
-
-	return launcherInstallVersion, nil
-}
-
-// parseOsquerydVersion parses the osqueryd version from the output of `osqueryd --version`.
-func parseOsquerydVersion(versionOutput []byte) (*semver.Version, error) {
-	versionTrimmed := strings.TrimPrefix(strings.TrimPrefix(string(versionOutput), "osqueryd version"), "osqueryd.exe version")
-	versionStr := strings.TrimSpace(versionTrimmed)
-	osqueryInstallVersion, err := semver.NewVersion(versionStr)
-	if err != nil {
-		return nil, fmt.Errorf("could not parse osquery version `%s` as semver: %w", versionStr, err)
-	}
-
-	return osqueryInstallVersion, nil
-}
-
 // findInstallLocation attempts to find the install location for the given binary, looking
 // in well-known locations.
-func findInstallLocation(binary autoupdatableBinary) string {
+func (ulm *updateLibraryManager) findInstallLocation(binary autoupdatableBinary) string {
 	binaryName := string(binary)
 	if runtime.GOOS == "windows" {
 		binaryName = binaryName + ".exe"
@@ -506,92 +434,6 @@
 		likelyPaths = append(likelyPaths, filepath.Join(filepath.Dir(currentExecutablePath), string(binary)))
 	}
 
-=======
-	}
-
-	return versionsInLibraryStr, invalidVersions, nil
-}
-
-// IsInstallVersion checks whether the version in the given target is the same as the one
-// contained in the installation.
-func (ulm *updateLibraryManager) IsInstallVersion(binary autoupdatableBinary, targetFilename string) bool {
-	installedVersion, _, err := ulm.installedVersion(binary)
-	if err != nil {
-		level.Debug(ulm.logger).Log("msg", "could not get installed version", "binary", binary, "err", err)
-		return false
-	}
-
-	return installedVersion.Original() == versionFromTarget(binary, targetFilename)
-}
-
-// installedVersion returns the version of, and the path to, the originally-installed binary.
-func (ulm *updateLibraryManager) installedVersion(binary autoupdatableBinary) (*semver.Version, string, error) {
-	pathToBinary := ulm.findInstallLocation(binary)
-	if pathToBinary == "" {
-		return nil, "", fmt.Errorf("could not find install location for `%s`", binary)
-	}
-
-	if cachedVersion, err := ulm.getCachedInstalledVersion(binary); err == nil {
-		return cachedVersion, pathToBinary, nil
-	}
-
-	cmd := exec.Command(pathToBinary, "--version")
-	cmd.Env = append(cmd.Env, "LAUNCHER_SKIP_UPDATES=TRUE") // Prevents launcher from fork-bombing
-	out, err := cmd.Output()
-	if err != nil {
-		return nil, "", fmt.Errorf("could not execute %s --version: out %s, error %w", pathToBinary, string(out), err)
-	}
-
-	var v *semver.Version
-	switch binary {
-	case binaryLauncher:
-		v, err = parseLauncherVersion(out)
-	case binaryOsqueryd:
-		v, err = parseOsquerydVersion(out)
-	default:
-		return nil, "", fmt.Errorf("cannot parse version for unknown binary %s", binary)
-	}
-
-	if err != nil {
-		return nil, "", fmt.Errorf("could not parse binary install version: %w", err)
-	}
-
-	ulm.cacheInstalledVersion(binary, v)
-
-	return v, pathToBinary, nil
-}
-
-// findInstallLocation attempts to find the install location for the given binary, looking
-// in well-known locations.
-func (ulm *updateLibraryManager) findInstallLocation(binary autoupdatableBinary) string {
-	binaryName := string(binary)
-	if runtime.GOOS == "windows" {
-		binaryName = binaryName + ".exe"
-	}
-
-	// Places that we expect to see binaries installed
-	var likelyPaths []string
-
-	if binary == binaryOsqueryd {
-		likelyPaths = append(likelyPaths, executableLocation(`C:\Program Files\osquery`, binary))
-	}
-
-	likelyPaths = append(
-		likelyPaths,
-		executableLocation("/usr/local/kolide", binary),
-		executableLocation("/usr/local/kolide/bin", binary),
-		executableLocation("/usr/local/kolide-k2", binary),
-		executableLocation("/usr/local/kolide-k2/bin", binary),
-		executableLocation("/usr/local/bin", binary),
-		executableLocation(`C:\Program Files\Kolide\Launcher-kolide-k2\bin`, binary),
-	)
-
-	// We want to check the current executable path last, since that may pick up updates instead
-	if currentExecutablePath, err := os.Executable(); err == nil {
-		likelyPaths = append(likelyPaths, filepath.Join(filepath.Dir(currentExecutablePath), string(binary)))
-	}
-
->>>>>>> 801c8d53
 	for _, potentialPath := range likelyPaths {
 		potentialPath = filepath.Clean(potentialPath)
 
@@ -612,9 +454,6 @@
 		return potentialPath
 	}
 
-<<<<<<< HEAD
-	return ""
-=======
 	level.Debug(ulm.logger).Log(
 		"msg", "could not find install location in any well-known paths",
 		"binary", binaryName,
@@ -684,5 +523,4 @@
 	}
 
 	return osqueryInstallVersion, nil
->>>>>>> 801c8d53
 }