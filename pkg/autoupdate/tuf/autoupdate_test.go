--- conflicted
+++ resolved
@@ -119,11 +119,7 @@
 
 	// Let the autoupdater run for a bit -- it will shut itself down after a launcher update
 	go autoupdater.Execute()
-<<<<<<< HEAD
-	time.Sleep(500 * time.Millisecond)
-=======
 	time.Sleep(1 * time.Second)
->>>>>>> 12c0837e
 
 	// Assert expectation that we added the expected `testReleaseVersion` to the updates library
 	mockLibraryManager.AssertExpectations(t)
