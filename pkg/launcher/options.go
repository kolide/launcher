--- conflicted
+++ resolved
@@ -77,11 +77,6 @@
 
 	// Autoupdate enables the autoupdate functionality.
 	Autoupdate bool
-<<<<<<< HEAD
-	// NotaryServerURL is the URL for the deprecated Notary server.
-	NotaryServerURL string
-=======
->>>>>>> b2986920
 	// TufServerURL is the URL for the tuf server.
 	TufServerURL string
 	// MirrorServerURL is the URL for the TUF mirror.
@@ -91,11 +86,6 @@
 	AutoupdateInterval time.Duration
 	// UpdateChannel is the channel to pull options from (stable, beta, nightly).
 	UpdateChannel autoupdate.UpdateChannel
-<<<<<<< HEAD
-	// NotaryPrefix is the path prefix used to store launcher and osqueryd binaries on the deprecated Notary server
-	NotaryPrefix string
-=======
->>>>>>> b2986920
 	// AutoupdateInitialDelay set an initial startup delay on the autoupdater process.
 	AutoupdateInitialDelay time.Duration
 	// UpdateDirectory is the location of the update libraries for osqueryd and launcher
@@ -274,15 +264,9 @@
 		_ = flagset.String("debug_log_file", "", "DEPRECATED")
 		_ = flagset.Bool("control", false, "DEPRECATED")
 		_ = flagset.String("control_hostname", "", "DEPRECATED")
-<<<<<<< HEAD
-		_ = flagset.Bool("disable_control_tls", false, "Disable TLS encryption for the control features")
-		_ = flagset.String("notary_url", "", "The deprecated Notary update server")
-		_ = flagset.String("notary_prefix", "", "The prefix for Notary path that contains the collections")
-=======
 		_ = flagset.Bool("disable_control_tls", false, "DEPRECATED")
-		_ = flagset.String("notary_url", autoupdate.DefaultNotary, "DEPRECATED")
-		_ = flagset.String("notary_prefix", autoupdate.DefaultNotaryPrefix, "DEPRECATED")
->>>>>>> b2986920
+		_ = flagset.String("notary_url", "", "DEPRECATED")
+		_ = flagset.String("notary_prefix", "", "DEPRECATED")
 	)
 
 	flagset.Var(&flOsqueryFlags, "osquery_flag", "Flags to pass to osquery (possibly overriding Launcher defaults)")
