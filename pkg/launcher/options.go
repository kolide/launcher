--- conflicted
+++ resolved
@@ -1,14 +1,6 @@
 package launcher
 
 import (
-<<<<<<< HEAD
-	"runtime"
-	"strings"
-=======
-	"text/tabwriter"
->>>>>>> dba72944
-	"time"
-
 	"encoding/hex"
 	"errors"
 	"flag"
@@ -18,11 +10,12 @@
 	"path/filepath"
 	"runtime"
 	"strings"
+	"text/tabwriter"
+	"time"
 
 	"github.com/kolide/launcher/pkg/autoupdate"
 
 	"github.com/kolide/kit/version"
-	"github.com/kolide/launcher/pkg/autoupdate/tuf"
 	"github.com/peterbourgon/ff/v3"
 )
 
@@ -138,7 +131,6 @@
 
 	// ConfigFilePath is the config file options were parsed from, if provided
 	ConfigFilePath string
-<<<<<<< HEAD
 
 	// LocalDevelopmentPath is the path to a local build of launcher to test against, rather than finding the latest version in the library
 	LocalDevelopmentPath string
@@ -169,12 +161,13 @@
 		return `C:\Program Files\Kolide\Launcher-kolide-k2\conf\launcher.flags`
 	default:
 		return ""
-=======
+	}
 }
 
 const (
 	defaultRootDirectory = "launcher-root"
 	skipEnvParse         = runtime.GOOS == "windows" // skip environmental variable parsing on windows
+	DefaultTufServer     = "https://tuf.kolide.com"
 )
 
 var (
@@ -252,7 +245,7 @@
 		// Autoupdate options
 		flAutoupdate             = flagset.Bool("autoupdate", DefaultAutoupdate, "Whether or not the osquery autoupdater is enabled (default: false)")
 		flNotaryServerURL        = flagset.String("notary_url", autoupdate.DefaultNotary, "The Notary update server (default: https://notary.kolide.co)")
-		flTufServerURL           = flagset.String("tuf_url", tuf.DefaultTufServer, "TUF update server (default: https://tuf.kolide.com)")
+		flTufServerURL           = flagset.String("tuf_url", DefaultTufServer, "TUF update server (default: https://tuf.kolide.com)")
 		flMirrorURL              = flagset.String("mirror_url", autoupdate.DefaultMirror, "The mirror server for autoupdates (default: https://dl.kolide.co)")
 		flAutoupdateInterval     = flagset.Duration("autoupdate_interval", 1*time.Hour, "The interval to check for updates (default: once every hour)")
 		flUpdateChannel          = flagset.String("update_channel", "stable", "The channel to pull updates from (options: stable, beta, nightly)")
@@ -268,6 +261,7 @@
 		flInsecureTLS          = flagset.Bool("insecure", false, "Do not verify TLS certs for outgoing connections (default: false)")
 		flIAmBreakingEELicense = flagset.Bool("i-am-breaking-ee-license", false, "Skip license check before running localserver (default: false)")
 		flDelayStart           = flagset.Duration("delay_start", 0*time.Second, "How much time to wait before starting launcher")
+		flLocalDevelopmentPath = flagset.String("localdev_path", "", "Path to local launcher build")
 
 		// deprecated options, kept for any kind of config file compatibility
 		_ = flagset.String("debug_log_file", "", "DEPRECATED")
@@ -404,6 +398,7 @@
 		EnrollSecretPath:                   *flEnrollSecretPath,
 		ExportTraces:                       *flExportTraces,
 		LogIngestServerURL:                 *flLogIngestServerURL,
+		LocalDevelopmentPath:               *flLocalDevelopmentPath,
 		TraceIngestServerURL:               *flTraceIngestServerURL,
 		DisableTraceIngestTLS:              *flDisableIngestTLS,
 		AutoloadedExtensions:               flAutoloadedExtensions,
@@ -610,6 +605,5 @@
 		})
 		w.Flush()
 		fmt.Fprintf(os.Stderr, "\n")
->>>>>>> dba72944
 	}
 }