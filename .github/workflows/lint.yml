--- conflicted
+++ resolved
@@ -31,11 +31,8 @@
 
       - name: golangci-lint
         uses: golangci/golangci-lint-action@v6
-<<<<<<< HEAD
-=======
         with:
           skip-save-cache: true
->>>>>>> 3204ad56
 
       # Run again as a workaround for https://github.com/golangci/golangci-lint-action/issues/362
       - name: golangci-lint
