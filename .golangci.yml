run:
  skip-dirs:
    - test-cmds
  timeout: 5m

linters:
  enable:
    - bodyclose
    - containedctx
    - unused
    - gofmt
    - govet
    - misspell
    - nakedret
    - sqlclosecheck
    - unconvert
    - paralleltest
<<<<<<< HEAD
    - forbidigo
=======
    - sloglint
>>>>>>> a1f668f4
    - revive
  disable:
    - errcheck
    - gosec
    - gosimple
    - ineffassign
    - interfacer
    - maligned
    - noctx
    - staticcheck
    - structcheck
    - varcheck

linters-settings:
  errcheck:
    ignore: github.com/go-kit/kit/log:Log
  gofmt:
    simplify: false
<<<<<<< HEAD
  forbidigo:
    forbid:
      - p: ^exec\.Command.*$
        msg: use pkg/allowedpaths functions instead
=======
  sloglint:
    kv-only: true
    context-only: true
    key-naming-case: snake
    static-msg: true
>>>>>>> a1f668f4
  revive:
    rules:
      - name: superfluous-else
        severity: warning
        disabled: false
        arguments:
          - "preserveScope"

issues:
  exclude-rules:
    # False positive: https://github.com/kunwardeep/paralleltest/issues/8.
    - linters:
        - paralleltest
      text: "does not use range value in test Run"<|MERGE_RESOLUTION|>--- conflicted
+++ resolved
@@ -15,11 +15,8 @@
     - sqlclosecheck
     - unconvert
     - paralleltest
-<<<<<<< HEAD
     - forbidigo
-=======
     - sloglint
->>>>>>> a1f668f4
     - revive
   disable:
     - errcheck
@@ -38,18 +35,15 @@
     ignore: github.com/go-kit/kit/log:Log
   gofmt:
     simplify: false
-<<<<<<< HEAD
   forbidigo:
     forbid:
       - p: ^exec\.Command.*$
         msg: use pkg/allowedpaths functions instead
-=======
   sloglint:
     kv-only: true
     context-only: true
     key-naming-case: snake
     static-msg: true
->>>>>>> a1f668f4
   revive:
     rules:
       - name: superfluous-else
