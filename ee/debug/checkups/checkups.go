// Package checkups contains small debugging funtions. These are designed to run as part of `doctor`, `flare` and
// `logCheckpoint`. They return a general status, and several types of information:
//
//  1. There is the _status_. This is an enum
//  2. There is a _summary_. This is meant to be a short string displayed during doctor and in logs
//  3. There may be a _data_ artifact. This is of type any, and is meant to end up in log checkpoints
//  4. There may be extra data, this is an io stream and is designed to be additional information to package into flare.
//
// The tricky part is that these get generated at different times. The extra data is generated during a checkup, but
// the other pieces happen after completion. This has some implications for how method signatures and data buffering work.
// Namely, it does not make sense to have the checkups comform to interfaces, and let the callers deal. Instead, we define
// a basic checkup interface, and export wrapper functions.
//
// TODO: The way this enumerates checkups in both Doctor and Flare feels awkward. Needs a rethink. Codegen might help?
package checkups

import (
	"archive/zip"
	"bytes"
	"context"
	"encoding/json"
	"errors"
	"fmt"
	"io"
	"log/slog"
	"os"
	"path"
	"path/filepath"
	"runtime"
	"strings"
	"time"

	"github.com/kolide/kit/version"
	"github.com/kolide/launcher/ee/agent/types"
	"github.com/kolide/launcher/pkg/launcher"
)

type Status string

const (
	Unknown       Status = "Unknown"
	Erroring      Status = "Error"         // The checkup was unable to run. Equivalent to a protocol error
	Informational Status = "Informational" // Checkup does not have pass/fail status, information only
	Passing       Status = "Passing"       // Checkup is passing
	Warning       Status = "Warning"       // Checkup is warning
	Failing       Status = "Failing"       // Checkup is failing
)

func writeSummary(w io.Writer, s Status, name, msg string) {
	fmt.Fprintf(w, "%s\t%s: %s\n", s.Emoji(), name, msg)
}

// checkupInt is the generalized checkup interface. It is not meant to be exported.
type checkupInt interface {
	Name() string                                         // Checkup name
	Run(ctx context.Context, extraWriter io.Writer) error // Run the checkup. Errors here are protocol level
	ExtraFileName() string                                // If this checkup will have extra data, what name should it use in flare
	Summary() string                                      // Short summary string about the status
	Status() Status                                       // State of this checkup
	Data() any                                            // What data objects exist, if any
}

type targetBits uint8

const (
	doctorSupported targetBits = 1 << iota
	flareSupported
	logSupported
	startupLogSupported
)

//const checkupFor iota

func checkupsFor(k types.Knapsack, target targetBits) []checkupInt {
	// This encodes what checkups run in which contexts. This could be pushed down into the checkups directly,
	// but it seems nice to have it here. TBD
	var potentialCheckups = []struct {
		c       checkupInt
		targets targetBits
	}{
		{&Platform{}, doctorSupported | flareSupported | logSupported | startupLogSupported},
		{&hostInfoCheckup{k: k}, doctorSupported | flareSupported | logSupported | startupLogSupported},
		{&Version{k: k}, doctorSupported | flareSupported | logSupported | startupLogSupported},
		{&Processes{}, doctorSupported | flareSupported},
		{&RootDirectory{k: k}, doctorSupported | flareSupported},
		{&Connectivity{k: k}, doctorSupported | flareSupported | logSupported | startupLogSupported},
		{&Logs{k: k}, doctorSupported | flareSupported},
		{&InitLogs{}, flareSupported},
		{&BinaryDirectory{k: k}, doctorSupported | flareSupported},
		{&launchdCheckup{k: k}, doctorSupported | flareSupported},
		{&runtimeCheckup{}, flareSupported},
		{&enrollSecretCheckup{k: k}, doctorSupported | flareSupported},
		{&bboltdbCheckup{k: k}, flareSupported},
		{&networkCheckup{}, doctorSupported | flareSupported},
		{&installCheckup{k: k}, flareSupported},
		{&servicesCheckup{k: k}, doctorSupported | flareSupported},
		{&powerCheckup{}, flareSupported},
		{&osqueryCheckup{k: k}, doctorSupported | flareSupported},
		{&launcherFlags{k: k}, doctorSupported | flareSupported},
		{&gnomeExtensions{}, doctorSupported | flareSupported},
		{&quarantine{}, doctorSupported | flareSupported},
		{&systemTime{}, doctorSupported | flareSupported | logSupported | startupLogSupported},
		{&dnsCheckup{k: k}, doctorSupported | flareSupported | logSupported | startupLogSupported},
		{&tufCheckup{k: k}, doctorSupported | flareSupported},
		{&osqConfigConflictCheckup{}, doctorSupported | flareSupported},
		{&serverDataCheckup{k: k}, flareSupported | logSupported | startupLogSupported},
		{&osqDataCollector{k: k}, doctorSupported | flareSupported},
<<<<<<< HEAD
		{&intuneCheckup{}, flareSupported},
=======
		{&osqRestartCheckup{k: k}, doctorSupported | flareSupported},
		{&uninstallHistoryCheckup{k: k}, flareSupported},
		{&desktopMenu{k: k}, flareSupported},
		{&coredumpCheckup{}, doctorSupported | flareSupported},
		{&downloadDirectory{}, flareSupported},
		{&perfCheckup{}, flareSupported | logSupported}, // Not startupLogSupported -- we get inaccurate data on first startup
>>>>>>> 60401eb5
	}

	checkupsToRun := make([]checkupInt, 0)
	for _, p := range potentialCheckups {
		if p.targets&target == 0 {
			continue
		}

		// Use the absence of a name as a shorthand for not supported. This lets is avoid platform
		// flavors of this method
		if p.c.Name() == "" {
			continue
		}

		checkupsToRun = append(checkupsToRun, p.c)
	}

	return checkupsToRun
}

// doctorCheckup runs a checkup for the doctor command line. Its a small bit of sugar over the io channels
func doctorCheckup(ctx context.Context, c checkupInt, w io.Writer) {
	if err := c.Run(ctx, io.Discard); err != nil {
		writeSummary(w, Erroring, c.Name(), fmt.Sprintf("failed to run: %s", err))
		return
	}

	writeSummary(w, c.Status(), c.Name(), c.Summary())
}

type zipFile interface {
	Create(name string) (io.Writer, error)
}

func flareCheckup(ctx context.Context, c checkupInt, combinedSummary io.Writer, flare zipFile) {
	// zip can only have a single open file. So defer writing the summary.
	summary := bytes.Buffer{}
	defer func() {
		// This path is used by the zip writer, thus not filepath
		summaryFlareFH, err := flare.Create(path.Join(c.Name(), "summary.log"))
		if err != nil {
			writeSummary(&summary, Erroring, c.Name(), fmt.Sprintf("error creating flare summary file: %s", err))
			return
		}

		summaryFH := io.MultiWriter(summaryFlareFH, combinedSummary)

		summaryFH.Write(summary.Bytes())
	}()

	fullFH := io.Discard
	if filename := c.ExtraFileName(); filename != "" {
		var err error
		fullFH, err = flare.Create(path.Join(c.Name(), filename))

		if err != nil {
			writeSummary(&summary, Erroring, c.Name(), fmt.Sprintf("error creating flare full file: %s", err))
			return
		}
	}

	if err := c.Run(ctx, fullFH); err != nil {
		writeSummary(&summary, Erroring, c.Name(), fmt.Sprintf("failed to run: %s", err))
		return
	}

	writeSummary(&summary, c.Status(), c.Name(), c.Summary())

	if data := c.Data(); data != nil {
		dataFH, err := flare.Create(path.Join(c.Name(), "data.json"))
		if err != nil {
			writeSummary(&summary, Erroring, c.Name(), fmt.Sprintf("error creating flare data.json file: %s", err))
			return
		}

		if err := json.NewEncoder(dataFH).Encode(data); err != nil {
			writeSummary(&summary, Erroring, c.Name(), fmt.Sprintf("unable to marshal data: %s", err))
			return
		}
	}
}

func logCheckup(ctx context.Context, c checkupInt, slogger *slog.Logger) { // nolint:unused
	if err := c.Run(ctx, io.Discard); err != nil {
		slogger.Log(ctx, slog.LevelDebug,
			"error running checkup",
			"name", c.Name(),
			"err", err,
			"status", Erroring,
		)
		return
	}

	slogger.Log(ctx, slog.LevelDebug,
		"ran checkup",
		"name", c.Name(),
		"msg", c.Summary(),
		"status", c.Status(),
		"data", c.Data(), // NOTE: on windows, this may serialize poorly. Consider #1246
	)
}

func RunDoctor(ctx context.Context, k types.Knapsack, w io.Writer) {
	failingCheckups := []string{}
	warningCheckups := []string{}

	for _, c := range checkupsFor(k, doctorSupported) {
		switch runDoctorCheckup(ctx, c, w) {
		case Warning:
			warningCheckups = append(warningCheckups, c.Name())
		case Failing, Erroring:
			failingCheckups = append(failingCheckups, c.Name())
		case Unknown, Informational, Passing:
			// No need to print additional information about unknown, informational, or passing checkups
		}
	}

	// Now print some handy information

	if len(warningCheckups) > 0 {
		fmt.Fprintf(w, "\nCheckups with warnings:\n")
		for _, n := range warningCheckups {
			fmt.Fprintf(w, "\t* %s\n", n)
		}
		fmt.Fprintf(w, "\n")
	}

	if len(failingCheckups) > 0 {
		fmt.Fprintf(w, "\nCheckups with failures:\n")
		for _, n := range failingCheckups {
			fmt.Fprintf(w, "\t* %s\n", n)
		}
		fmt.Fprintf(w, "\n")
	}
}

func runDoctorCheckup(ctx context.Context, c checkupInt, w io.Writer) Status {
	ctx, cancel := context.WithTimeout(ctx, 20*time.Second)
	defer cancel()

	doctorCheckup(ctx, c, w)

	return c.Status()
}

type runtimeEnvironmentType string

const (
	StandaloneEnviroment runtimeEnvironmentType = "standalone"
	InSituEnvironment    runtimeEnvironmentType = "in situ"
)

func RunFlare(ctx context.Context, k types.Knapsack, flareStream io.WriteCloser, runtimeEnvironment runtimeEnvironmentType) error {
	flare := zip.NewWriter(flareStream)
	combinedSummary := bytes.Buffer{}

	finalize := func() error {
		closeFlares := func() error {
			return errors.Join(flare.Close(), flareStream.Close())
		}

		// zip can only handle one file being written at a time. So defer writing the summary till the end
		zipSummary, err := flare.Create("doctor.log")
		if err != nil {
			return errors.Join(fmt.Errorf("creating doctor.log: %w", err), closeFlares())
		}

		if _, err := zipSummary.Write(combinedSummary.Bytes()); err != nil {
			return errors.Join(fmt.Errorf("writing doctor.log: %w", err), closeFlares())
		}

		return closeFlares()
	}

	// Note our runtime context.
	writeSummary(&combinedSummary, Informational, "flare", fmt.Sprintf("running %s", runtimeEnvironment))
	if err := writeFlareEnv(flare, runtimeEnvironment); err != nil {
		return errors.Join(fmt.Errorf("writing flare environment: %w", err), finalize())
	}

	for _, c := range checkupsFor(k, flareSupported) {
		flareCheckup(ctx, c, &combinedSummary, flare)
		if err := flare.Flush(); err != nil {
			return errors.Join(fmt.Errorf("writing flare zip: %w", err), finalize())
		}
	}

	// note we do not check errors or do anything to complicate the normal flare process
	// from the multiple installation check. this is not (at this time) an expected production complication
	noteMultipleInstallations(flare)

	// we could defer this close, but we want to return any errors
	return finalize()
}

// noteMultipleInstallations checks for whether the results of running flare for this installation may be complicated
// by multiple installations. This is less of an issue when the flare is run in situ, but should be noted because
// we may need to pay closer attention to the results. When run standalone without a config argument passed, it would be
// possible for flare to default to reading the directories for the wrong installation
func noteMultipleInstallations(z *zip.Writer) {
	defaultPath := strings.TrimSuffix(launcher.DefaultPath(launcher.BinDirectory), string(filepath.Separator))
	pathParts := strings.Split(defaultPath, string(filepath.Separator))

	if len(pathParts) < 3 {
		return
	}

	if runtime.GOOS == "windows" { // strip the bin for windows
		pathParts = pathParts[:len(pathParts)-1]
	}

	// now strip off the directory which should note the identifier. we are
	// going to list everything in the parent directory and count kolide references
	// to get an idea of the total potential installations
	pathParts = pathParts[:len(pathParts)-1]

	// now put the path back together
	baseDir := strings.Join(pathParts, string(filepath.Separator))

	entries, err := os.ReadDir(baseDir)
	if err != nil {
		return
	}

	matchingDirs := make([]string, 0)
	for _, e := range entries {
		if strings.Contains(strings.ToLower(e.Name()), "kolide") {
			matchingDirs = append(matchingDirs, e.Name())
		}
	}

	if len(matchingDirs) <= 1 {
		return // nothing to note, standard single installation
	}

	w, err := z.Create("MULTIPLE_LAUNCHER_INSTALLS_DETECTED")
	if err != nil {
		return
	}

	json.NewEncoder(w).Encode(matchingDirs)
}

func writeFlareEnv(z *zip.Writer, runtimeEnvironment runtimeEnvironmentType) error {
	if _, err := z.Create(fmt.Sprintf("FLARE_RUNNING_%s", strings.ReplaceAll(strings.ToUpper(string(runtimeEnvironment)), " ", "_"))); err != nil {
		return fmt.Errorf("making env note file: %s", err)
	}

	flareEnvironment := map[string]any{
		"goos":    runtime.GOOS,
		"goarch":  runtime.GOARCH,
		"mode":    runtimeEnvironment,
		"version": version.Version(),
	}

	flareEnvironmentPlatformSpecifics(flareEnvironment)

	out, err := z.Create("metadata.json")
	if err != nil {
		return fmt.Errorf("making metadata.json: %s", err)
	}

	if err := json.NewEncoder(out).Encode(flareEnvironment); err != nil {
		return fmt.Errorf("marshaling metadata.json: %s", err)
	}

	return nil
}<|MERGE_RESOLUTION|>--- conflicted
+++ resolved
@@ -105,16 +105,13 @@
 		{&osqConfigConflictCheckup{}, doctorSupported | flareSupported},
 		{&serverDataCheckup{k: k}, flareSupported | logSupported | startupLogSupported},
 		{&osqDataCollector{k: k}, doctorSupported | flareSupported},
-<<<<<<< HEAD
 		{&intuneCheckup{}, flareSupported},
-=======
 		{&osqRestartCheckup{k: k}, doctorSupported | flareSupported},
 		{&uninstallHistoryCheckup{k: k}, flareSupported},
 		{&desktopMenu{k: k}, flareSupported},
 		{&coredumpCheckup{}, doctorSupported | flareSupported},
 		{&downloadDirectory{}, flareSupported},
 		{&perfCheckup{}, flareSupported | logSupported}, // Not startupLogSupported -- we get inaccurate data on first startup
->>>>>>> 60401eb5
 	}
 
 	checkupsToRun := make([]checkupInt, 0)
