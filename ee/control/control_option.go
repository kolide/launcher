--- conflicted
+++ resolved
@@ -6,17 +6,6 @@
 
 type Option func(*ControlService)
 
-<<<<<<< HEAD
-// WithUpdateInterval sets the interval on which the control service will request updates from k2
-func WithRequestInterval(interval time.Duration) Option {
-	return func(c *ControlService) {
-		c.requestInterval = interval
-		// c.requestTicker.Reset(interval)
-	}
-}
-
-=======
->>>>>>> e65df78b
 // WithStore sets the key/value store for control data
 func WithStore(store types.GetterSetter) Option {
 	return func(c *ControlService) {
