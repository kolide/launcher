package control

import (
	"context"
	"encoding/json"
	"errors"
	"fmt"
	"io"
	"sync"
	"time"

	"github.com/go-kit/kit/log"
	"github.com/go-kit/kit/log/level"
	"github.com/kolide/launcher/pkg/agent/flags/keys"
	"github.com/kolide/launcher/pkg/agent/types"
<<<<<<< HEAD
	"github.com/kolide/launcher/pkg/task"
=======
	"golang.org/x/exp/slices"
>>>>>>> e65df78b
)

// ControlService is the main object that manages the control service. It is responsible for fetching
// and caching control data, and updating consumers and subscribers.
type ControlService struct {
<<<<<<< HEAD
	logger                   log.Logger
	cancel                   context.CancelFunc
	requestInterval          time.Duration
	requestTask              task.Task
	requestAccelerationTimer *time.Timer
	minAccelerationInterval  time.Duration
	fetcher                  dataProvider
	fetchMutex               sync.Mutex
	store                    types.GetterSetter
	lastFetched              map[string]string
	consumers                map[string]consumer
	subscribers              map[string][]subscriber
=======
	logger          log.Logger
	knapsack        types.Knapsack
	cancel          context.CancelFunc
	requestInterval time.Duration
	requestTicker   *time.Ticker
	fetcher         dataProvider
	fetchMutex      sync.Mutex
	store           types.GetterSetter
	lastFetched     map[string]string
	consumers       map[string]consumer
	subscribers     map[string][]subscriber
>>>>>>> e65df78b
}

// consumer is an interface for something that consumes control server data updates. The
// control server supports at most one consumer per subsystem.
type consumer interface {
	Update(data io.Reader) error
}

// subscriber is an interface for something that wants to be notified when a subsystem has been updated.
// Subscribers do not receive data -- they are expected to read the data from where consumers write it.
type subscriber interface {
	Ping()
}

// dataProvider is an interface for something that can retrieve control data. Authentication, HTTP,
// file system access, etc. lives below this abstraction layer.
type dataProvider interface {
	GetConfig() (io.Reader, error)
	GetSubsystemData(hash string) (io.Reader, error)
}

func New(logger log.Logger, k types.Knapsack, fetcher dataProvider, opts ...Option) *ControlService {
	cs := &ControlService{
		logger:          log.With(logger, "component", "control"),
		knapsack:        k,
		requestInterval: k.ControlRequestInterval(),
		fetcher:         fetcher,
		lastFetched:     make(map[string]string),
		consumers:       make(map[string]consumer),
		subscribers:     make(map[string][]subscriber),
	}

<<<<<<< HEAD
	cs.requestTask = task.New(
		"control-service-requests",
		task.Repeats(),
		task.WithInterval(cs.requestInterval))

=======
>>>>>>> e65df78b
	for _, opt := range opts {
		opt(cs)
	}

	cs.requestTicker = time.NewTicker(cs.requestInterval)

	// Observe ControlRequestInterval changes to know when to accelerate/decelerate fetching frequency
	cs.knapsack.RegisterChangeObserver(cs, keys.ControlRequestInterval)

	return cs
}

// ExecuteWithContext returns an Execute function suitable for rungroup. It's a
// wrapper over the Start function, which takes a context.Context.
func (cs *ControlService) ExecuteWithContext(ctx context.Context) func() error {
	return func() error {
		cs.Start(ctx)
		return nil
	}
}

// Start is the main control service loop. It fetches control data
func (cs *ControlService) Start(ctx context.Context) {
	level.Info(cs.logger).Log("msg", "control service started")
	ctx, cs.cancel = context.WithCancel(ctx)
	for {
		// Fetch immediately on each iteration, avoiding the initial ticker delay
		if err := cs.Fetch(); err != nil {
			level.Debug(cs.logger).Log(
				"msg", "failed to fetch data from control server. Not fatal, moving on",
				"err", err,
			)
		}
		select {
		case <-ctx.Done():
			return
		case <-cs.requestTask.C():
			// Go fetch!
			continue
		}
	}
}

func (cs *ControlService) Interrupt(err error) {
	level.Info(cs.logger).Log("msg", "control service interrupted", "err", err)
	cs.Stop()
}

func (cs *ControlService) Stop() {
	level.Info(cs.logger).Log("msg", "control service stopping")
	cs.requestTask.Stop()
	if cs.cancel != nil {
		cs.cancel()
	}
}

func (cs *ControlService) FlagsChanged(flagKeys ...keys.FlagKey) {
	if slices.Contains(flagKeys, keys.ControlRequestInterval) {
		cs.requestIntervalChanged(cs.knapsack.ControlRequestInterval())
	}
}

func (cs *ControlService) requestIntervalChanged(interval time.Duration) {
	if interval == cs.requestInterval {
		return
	}

	// perform a fetch now
	if err := cs.Fetch(); err != nil {
		// if we got an error, log it and move on
		level.Debug(cs.logger).Log(
			"msg", "failed to fetch data from control server. Not fatal, moving on",
			"err", err,
		)
	}

	if interval < cs.requestInterval {
		level.Debug(cs.logger).Log(
			"msg", "accelerating control service request interval",
			"interval", interval,
		)
	} else {
		level.Debug(cs.logger).Log(
			"msg", "resetting control service request interval after acceleration",
			"interval", cs.requestInterval,
		)
	}

<<<<<<< HEAD
		// set back to original interval
		cs.requestTask.Reset(cs.requestInterval)
	})

	level.Debug(cs.logger).Log(
		"msg", "accelerating control service request interval",
		"interval", interval,
		"duration", duration,
	)

	// restart the ticker on accelerated interval
	cs.requestTask.Reset(interval)
=======
	// restart the ticker on new interval
	cs.requestInterval = interval
	cs.requestTicker.Reset(interval)
>>>>>>> e65df78b
}

// Performs a retrieval of the latest control server data, and notifies observers of updates.
func (cs *ControlService) Fetch() error {
	cs.fetchMutex.Lock()
	defer cs.fetchMutex.Unlock()

	// Empty hash means get the map of subsystems & hashes
	data, err := cs.fetcher.GetConfig()
	if err != nil {
		return fmt.Errorf("getting subsystems map: %w", err)
	}

	if data == nil {
		return errors.New("subsystems map data is nil")
	}

	var subsystems map[string]string
	if err := json.NewDecoder(data).Decode(&subsystems); err != nil {
		return fmt.Errorf("decoding subsystems map: %w", err)
	}

	for subsystem, hash := range subsystems {
		logger := log.With(cs.logger, "subsystem", subsystem)
		lastHash, ok := cs.lastFetched[subsystem]
		if !ok && cs.store != nil {
			// Try to get the stored hash. If we can't get it, no worries, it means we don't have a last hash value,
			// and we can just move on.
			if storedHash, err := cs.store.Get([]byte(subsystem)); err == nil {
				lastHash = string(storedHash)
			}
		}

		if hash == lastHash && !cs.knapsack.ForceControlSubsystems() {
			// The last fetched update is still fresh
			// Nothing to do, skip to the next subsystem
			continue
		}

		if err := cs.fetchAndUpdate(subsystem, hash); err != nil {
			level.Debug(logger).Log("msg", "failed to fetch object. skipping...", "err", err)
			continue
		}
	}

	level.Debug(cs.logger).Log("msg", "control data fetch complete")

	return nil
}

// Fetches latest subsystem data, and notifies observers of updates.
func (cs *ControlService) fetchAndUpdate(subsystem, hash string) error {
	logger := log.With(cs.logger, "subsystem", subsystem)
	data, err := cs.fetcher.GetSubsystemData(hash)
	if err != nil {
		return fmt.Errorf("failed to get control data: %w", err)
	}

	if data == nil {
		return errors.New("control data is nil")
	}

	// Consumer and subscriber(s) notified now
	err = cs.update(subsystem, data)
	if err != nil {
		// Although we failed to update, the payload may be bad and there's no
		// sense in repeatedly attempting to apply a bad update.
		// A new update will have a new hash, so continue and remember this hash.
		level.Debug(logger).Log("msg", "failed to update consumers and subscribers", "err", err)
	}

	// Remember the hash of the last fetched version of this subsystem's data
	cs.lastFetched[subsystem] = hash

	if cs.store != nil {
		// Store the hash so we can persist the last fetched data across launcher restarts
		err = cs.store.Set([]byte(subsystem), []byte(hash))
		if err != nil {
			level.Error(logger).Log("msg", "failed to store last fetched control data", "err", err)
		}
	}

	return nil
}

// Registers a consumer for ingesting subsystem updates
func (cs *ControlService) RegisterConsumer(subsystem string, consumer consumer) error {
	if _, ok := cs.consumers[subsystem]; ok {
		return fmt.Errorf("subsystem %s already has registered consumer", subsystem)
	}
	cs.consumers[subsystem] = consumer
	return nil
}

// Registers a subscriber for subsystem update notifications
func (cs *ControlService) RegisterSubscriber(subsystem string, subscriber subscriber) {
	cs.subscribers[subsystem] = append(cs.subscribers[subsystem], subscriber)
}

// Updates all registered consumers and subscribers of subsystem updates
func (cs *ControlService) update(subsystem string, reader io.Reader) error {
	// First, send to consumer, if any
	if consumer, ok := cs.consumers[subsystem]; ok {
		if err := consumer.Update(reader); err != nil {
			// No need to ping subscribers if the consumer update failed
			return err
		}
	}

	// Then send a ping to all subscribers
	for _, subscriber := range cs.subscribers[subsystem] {
		subscriber.Ping()
	}

	return nil
}<|MERGE_RESOLUTION|>--- conflicted
+++ resolved
@@ -13,42 +13,24 @@
 	"github.com/go-kit/kit/log/level"
 	"github.com/kolide/launcher/pkg/agent/flags/keys"
 	"github.com/kolide/launcher/pkg/agent/types"
-<<<<<<< HEAD
 	"github.com/kolide/launcher/pkg/task"
-=======
 	"golang.org/x/exp/slices"
->>>>>>> e65df78b
 )
 
 // ControlService is the main object that manages the control service. It is responsible for fetching
 // and caching control data, and updating consumers and subscribers.
 type ControlService struct {
-<<<<<<< HEAD
-	logger                   log.Logger
-	cancel                   context.CancelFunc
-	requestInterval          time.Duration
-	requestTask              task.Task
-	requestAccelerationTimer *time.Timer
-	minAccelerationInterval  time.Duration
-	fetcher                  dataProvider
-	fetchMutex               sync.Mutex
-	store                    types.GetterSetter
-	lastFetched              map[string]string
-	consumers                map[string]consumer
-	subscribers              map[string][]subscriber
-=======
 	logger          log.Logger
 	knapsack        types.Knapsack
 	cancel          context.CancelFunc
 	requestInterval time.Duration
-	requestTicker   *time.Ticker
+	requestTask              task.Task
 	fetcher         dataProvider
 	fetchMutex      sync.Mutex
 	store           types.GetterSetter
 	lastFetched     map[string]string
 	consumers       map[string]consumer
 	subscribers     map[string][]subscriber
->>>>>>> e65df78b
 }
 
 // consumer is an interface for something that consumes control server data updates. The
@@ -81,14 +63,10 @@
 		subscribers:     make(map[string][]subscriber),
 	}
 
-<<<<<<< HEAD
 	cs.requestTask = task.New(
 		"control-service-requests",
 		task.Repeats(),
 		task.WithInterval(cs.requestInterval))
-
-=======
->>>>>>> e65df78b
 	for _, opt := range opts {
 		opt(cs)
 	}
@@ -177,24 +155,9 @@
 		)
 	}
 
-<<<<<<< HEAD
-		// set back to original interval
-		cs.requestTask.Reset(cs.requestInterval)
-	})
-
-	level.Debug(cs.logger).Log(
-		"msg", "accelerating control service request interval",
-		"interval", interval,
-		"duration", duration,
-	)
-
-	// restart the ticker on accelerated interval
-	cs.requestTask.Reset(interval)
-=======
 	// restart the ticker on new interval
 	cs.requestInterval = interval
-	cs.requestTicker.Reset(interval)
->>>>>>> e65df78b
+	cs.requestTask.Reset(interval)
 }
 
 // Performs a retrieval of the latest control server data, and notifies observers of updates.
