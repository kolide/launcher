--- conflicted
+++ resolved
@@ -41,22 +41,16 @@
 			continue
 		}
 
-		output, err := exec.CommandContext(ctx,
-			"loginctl",
+		cmd, err := allowedcmd.Loginctl(ctx,
 			"show-session", s.Session,
 			"--property=Remote",
 			"--property=Active",
-		).Output()
-
-<<<<<<< HEAD
-		// get the active property of the session, this command does not respect the --output=json flag
-		cmd, err := allowedcmd.Loginctl(ctx, "show-session", s.Session, "--value", "--property=Active")
+		)
 		if err != nil {
 			return nil, fmt.Errorf("creating loginctl command: %w", err)
 		}
+
 		output, err := cmd.Output()
-=======
->>>>>>> 19cb2b48
 		if err != nil {
 			return nil, fmt.Errorf("loginctl show-session (for sessionId %s): %w", s.Session, err)
 		}
