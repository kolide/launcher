package knapsack

import (
	"context"

	"log/slog"

	"github.com/go-kit/kit/log"
	"github.com/kolide/kit/ulid"
	"github.com/kolide/launcher/ee/agent/storage"
	"github.com/kolide/launcher/ee/agent/types"
	"github.com/kolide/launcher/ee/tuf"
	"github.com/kolide/launcher/pkg/autoupdate"
	"github.com/kolide/launcher/pkg/log/multislogger"
	"go.etcd.io/bbolt"
)

// type alias Flags, so that we can embed it inside knapsack, as `flags` and not `Flags`
type flags types.Flags

// Knapsack is an inventory of data and useful services which are used throughout
// launcher code and are typically valid for the lifetime of the launcher application instance.
type knapsack struct {
	stores map[storage.Store]types.KVStore
	// Embed flags so we get all the flag interfaces
	flags

	// BboltDB is the underlying bbolt database.
	// Ideally, we can eventually remove this. This is only here because some parts of the codebase
	// like the osquery extension have a direct dependency on bbolt and need this reference.
	// If we are able to abstract bbolt out completely in these areas, we should be able to
	// remove this field and prevent "leaking" bbolt into places it doesn't need to.
	db *bbolt.DB

	slogger, systemSlogger *multislogger.MultiSlogger
	launcherRunId          string

	// This struct is a work in progress, and will be iteratively added to as needs arise.
	// Some potential future additions include:
	// Querier
}

func New(stores map[storage.Store]types.KVStore, flags types.Flags, db *bbolt.DB, slogger, systemSlogger *multislogger.MultiSlogger) *knapsack {
	k := &knapsack{
		db:            db,
		flags:         flags,
		stores:        stores,
		slogger:       slogger,
		systemSlogger: systemSlogger,
		launcherRunId: ulid.New(),
	}

	if k.slogger != nil {
		k.slogger.Logger = k.slogger.Logger.With("launcher_run_id", k.launcherRunId)
	}

	return k
}

// Logging interface methods
func (k *knapsack) Slogger() *slog.Logger {
	return k.slogger.Logger
}

func (k *knapsack) SystemSlogger() *slog.Logger {
	return k.systemSlogger.Logger
}

func (k *knapsack) AddSlogHandler(handler ...slog.Handler) {
	k.slogger.AddHandler(handler...)
	k.slogger.Logger = k.slogger.Logger.With("launcher_run_id", k.launcherRunId)

	// also send system logs to the same handlers
	k.systemSlogger.AddHandler(handler...)
}

// BboltDB interface methods
func (k *knapsack) BboltDB() *bbolt.DB {
	return k.db
}

// Stores interface methods
func (k *knapsack) Stores() map[storage.Store]types.KVStore {
	return k.stores
}

func (k *knapsack) AgentFlagsStore() types.KVStore {
	return k.getKVStore(storage.AgentFlagsStore)
}

func (k *knapsack) AutoupdateErrorsStore() types.KVStore {
	return k.getKVStore(storage.AutoupdateErrorsStore)
}

func (k *knapsack) ConfigStore() types.KVStore {
	return k.getKVStore(storage.ConfigStore)
}

func (k *knapsack) ControlStore() types.KVStore {
	return k.getKVStore(storage.ControlStore)
}

func (k *knapsack) PersistentHostDataStore() types.KVStore {
	return k.getKVStore(storage.PersistentHostDataStore)
}

func (k *knapsack) InitialResultsStore() types.KVStore {
	return k.getKVStore(storage.InitialResultsStore)
}

func (k *knapsack) ResultLogsStore() types.KVStore {
	return k.getKVStore(storage.ResultLogsStore)
}

func (k *knapsack) OsqueryHistoryInstanceStore() types.KVStore {
	return k.getKVStore(storage.OsqueryHistoryInstanceStore)
}

func (k *knapsack) SentNotificationsStore() types.KVStore {
	return k.getKVStore(storage.SentNotificationsStore)
}

func (k *knapsack) ControlServerActionsStore() types.KVStore {
	return k.getKVStore(storage.ControlServerActionsStore)
}

func (k *knapsack) StatusLogsStore() types.KVStore {
	return k.getKVStore(storage.StatusLogsStore)
}

func (k *knapsack) ServerProvidedDataStore() types.KVStore {
	return k.getKVStore(storage.ServerProvidedDataStore)
}

func (k *knapsack) TokenStore() types.KVStore {
	return k.getKVStore(storage.TokenStore)
}

func (k *knapsack) getKVStore(storeType storage.Store) types.KVStore {
	if k == nil {
		return nil
	}

	// Ignoring ok value, this should only fail if an invalid storeType is provided
	store := k.stores[storeType]
	return store
}

func (k *knapsack) LatestOsquerydPath(ctx context.Context) string {
	latestBin, err := tuf.CheckOutLatest(ctx, "osqueryd", k.RootDirectory(), k.UpdateDirectory(), k.UpdateChannel(), log.NewNopLogger())
	if err != nil {
		return autoupdate.FindNewest(ctx, k.OsquerydPath())
	}

	return latestBin.Path
<<<<<<< HEAD
}

func (k *knapsack) CertPins() [][]byte {
	return k.flags.CertPins()
}

func (k *knapsack) RootPEM() string {
	return k.flags.RootPEM()
}

func (k *knapsack) SetLoggingInterval(interval time.Duration) error {
	return k.flags.SetLoggingInterval(interval)
}
func (k *knapsack) LoggingInterval() time.Duration {
	return k.flags.LoggingInterval()
}

func (k *knapsack) EnableInitialRunner() bool {
	return k.flags.EnableInitialRunner()
}

func (k *knapsack) Transport() string {
	return k.flags.Transport()
}

func (k *knapsack) LogMaxBytesPerBatch() int {
	return k.flags.LogMaxBytesPerBatch()
}

func (k *knapsack) SetDesktopEnabled(enabled bool) error {
	return k.flags.SetDesktopEnabled(enabled)
}
func (k *knapsack) DesktopEnabled() bool {
	return k.flags.DesktopEnabled()
}

func (k *knapsack) SetDesktopUpdateInterval(interval time.Duration) error {
	return k.flags.SetDesktopUpdateInterval(interval)
}
func (k *knapsack) DesktopUpdateInterval() time.Duration {
	return k.flags.DesktopUpdateInterval()
}

func (k *knapsack) SetDesktopMenuRefreshInterval(interval time.Duration) error {
	return k.flags.SetDesktopMenuRefreshInterval(interval)
}
func (k *knapsack) DesktopMenuRefreshInterval() time.Duration {
	return k.flags.DesktopMenuRefreshInterval()
}

func (k *knapsack) SetDebugServerData(debug bool) error {
	return k.flags.SetDebugServerData(debug)
}
func (k *knapsack) DebugServerData() bool {
	return k.flags.DebugServerData()
}

func (k *knapsack) SetForceControlSubsystems(force bool) error {
	return k.flags.SetForceControlSubsystems(force)
}
func (k *knapsack) ForceControlSubsystems() bool {
	return k.flags.ForceControlSubsystems()
}

func (k *knapsack) SetControlServerURL(url string) error {
	return k.flags.SetControlServerURL(url)
}
func (k *knapsack) ControlServerURL() string {
	return k.flags.ControlServerURL()
}

func (k *knapsack) SetControlRequestInterval(interval time.Duration) error {
	return k.flags.SetControlRequestInterval(interval)
}
func (k *knapsack) SetControlRequestIntervalOverride(interval, duration time.Duration) {
	k.flags.SetControlRequestIntervalOverride(interval, duration)
}
func (k *knapsack) ControlRequestInterval() time.Duration {
	return k.flags.ControlRequestInterval()
}

func (k *knapsack) SetDisableControlTLS(disabled bool) error {
	return k.flags.SetDisableControlTLS(disabled)
}
func (k *knapsack) DisableControlTLS() bool {
	return k.flags.DisableControlTLS()
}

func (k *knapsack) SetInsecureControlTLS(disabled bool) error {
	return k.flags.SetInsecureControlTLS(disabled)
}
func (k *knapsack) InsecureControlTLS() bool {
	return k.flags.InsecureControlTLS()
}

func (k *knapsack) SetInsecureTLS(insecure bool) error {
	return k.flags.SetInsecureTLS(insecure)
}
func (k *knapsack) InsecureTLS() bool {
	return k.flags.InsecureTLS()
}

func (k *knapsack) SetInsecureTransportTLS(insecure bool) error {
	return k.flags.SetInsecureTransportTLS(insecure)
}
func (k *knapsack) InsecureTransportTLS() bool {
	return k.flags.InsecureTransportTLS()
}

func (k *knapsack) IAmBreakingEELicense() bool {
	return k.flags.IAmBreakingEELicense()
}

func (k *knapsack) SetDebug(debug bool) error {
	return k.flags.SetDebug(debug)
}
func (k *knapsack) Debug() bool {
	return k.flags.Debug()
}

func (k *knapsack) DebugLogFile() string {
	return k.flags.DebugLogFile()
}

func (k *knapsack) SetOsqueryVerbose(verbose bool) error {
	return k.flags.SetOsqueryVerbose(verbose)
}
func (k *knapsack) OsqueryVerbose() bool {
	return k.flags.OsqueryVerbose()
}

func (k *knapsack) SetWatchdogEnabled(enable bool) error {
	return k.flags.SetWatchdogEnabled(enable)
}
func (k *knapsack) WatchdogEnabled() bool {
	return k.flags.WatchdogEnabled()
}

func (k *knapsack) SetWatchdogDelaySec(sec int) error {
	return k.flags.SetWatchdogDelaySec(sec)
}
func (k *knapsack) WatchdogDelaySec() int {
	return k.flags.WatchdogDelaySec()
}

func (k *knapsack) SetWatchdogMemoryLimitMB(limit int) error {
	return k.flags.SetWatchdogMemoryLimitMB(limit)
}
func (k *knapsack) WatchdogMemoryLimitMB() int {
	return k.flags.WatchdogMemoryLimitMB()
}

func (k *knapsack) SetWatchdogUtilizationLimitPercent(limit int) error {
	return k.flags.SetWatchdogUtilizationLimitPercent(limit)
}
func (k *knapsack) WatchdogUtilizationLimitPercent() int {
	return k.flags.WatchdogUtilizationLimitPercent()
}

func (k *knapsack) OsqueryFlags() []string {
	return k.flags.OsqueryFlags()
}

func (k *knapsack) OsqueryTlsConfigEndpoint() string {
	return k.flags.OsqueryTlsConfigEndpoint()
}
func (k *knapsack) OsqueryTlsEnrollEndpoint() string {
	return k.flags.OsqueryTlsEnrollEndpoint()
}
func (k *knapsack) OsqueryTlsLoggerEndpoint() string {
	return k.flags.OsqueryTlsLoggerEndpoint()
}
func (k *knapsack) OsqueryTlsDistributedReadEndpoint() string {
	return k.flags.OsqueryTlsDistributedReadEndpoint()
}
func (k *knapsack) OsqueryTlsDistributedWriteEndpoint() string {
	return k.flags.OsqueryTlsDistributedWriteEndpoint()
}

func (k *knapsack) SetAutoupdate(enabled bool) error {
	return k.flags.SetAutoupdate(enabled)
}
func (k *knapsack) Autoupdate() bool {
	return k.flags.Autoupdate()
}

func (k *knapsack) SetTufServerURL(url string) error {
	return k.flags.SetTufServerURL(url)
}
func (k *knapsack) TufServerURL() string {
	return k.flags.TufServerURL()
}

func (k *knapsack) SetMirrorServerURL(url string) error {
	return k.flags.SetMirrorServerURL(url)
}
func (k *knapsack) MirrorServerURL() string {
	return k.flags.MirrorServerURL()
}

func (k *knapsack) SetAutoupdateInterval(interval time.Duration) error {
	return k.flags.SetAutoupdateInterval(interval)
}
func (k *knapsack) AutoupdateInterval() time.Duration {
	return k.flags.AutoupdateInterval()
}

func (k *knapsack) SetUpdateChannel(channel string) error {
	return k.flags.SetUpdateChannel(channel)
}
func (k *knapsack) UpdateChannel() string {
	return k.flags.UpdateChannel()
}

func (k *knapsack) SetAutoupdateInitialDelay(delay time.Duration) error {
	return k.flags.SetAutoupdateInitialDelay(delay)
}
func (k *knapsack) AutoupdateInitialDelay() time.Duration {
	return k.flags.AutoupdateInitialDelay()
}

func (k *knapsack) SetUpdateDirectory(directory string) error {
	return k.flags.SetUpdateDirectory(directory)
}
func (k *knapsack) UpdateDirectory() string {
	return k.flags.UpdateDirectory()
}

func (k *knapsack) SetExportTraces(enabled bool) error {
	return k.flags.SetExportTraces(enabled)
}
func (k *knapsack) SetExportTracesOverride(value bool, duration time.Duration) {
	k.flags.SetExportTracesOverride(value, duration)
}
func (k *knapsack) ExportTraces() bool {
	return k.flags.ExportTraces()
}

func (k *knapsack) SetTraceSamplingRate(rate float64) error {
	return k.flags.SetTraceSamplingRate(rate)
}
func (k *knapsack) SetTraceSamplingRateOverride(value float64, duration time.Duration) {
	k.flags.SetTraceSamplingRateOverride(value, duration)
}
func (k *knapsack) TraceSamplingRate() float64 {
	return k.flags.TraceSamplingRate()
}

func (k *knapsack) SetTraceIngestServerURL(url string) error {
	return k.flags.SetTraceIngestServerURL(url)
}
func (k *knapsack) TraceIngestServerURL() string {
	return k.flags.TraceIngestServerURL()
}

func (k *knapsack) SetDisableTraceIngestTLS(enabled bool) error {
	return k.flags.SetDisableTraceIngestTLS(enabled)
}
func (k *knapsack) DisableTraceIngestTLS() bool {
	return k.flags.DisableTraceIngestTLS()
}

func (k *knapsack) SetTraceBatchTimeout(duration time.Duration) error {
	return k.flags.SetTraceBatchTimeout(duration)
}
func (k *knapsack) TraceBatchTimeout() time.Duration {
	return k.flags.TraceBatchTimeout()
}

func (k *knapsack) SetLogIngestServerURL(url string) error {
	return k.flags.SetLogIngestServerURL(url)
}
func (k *knapsack) LogIngestServerURL() string {
	return k.flags.LogIngestServerURL()
}

func (k *knapsack) SetLogShippingLevel(level string) error {
	return k.flags.SetLogShippingLevel(level)
}
func (k *knapsack) SetLogShippingLevelOverride(value string, duration time.Duration) {
	k.flags.SetLogShippingLevelOverride(value, duration)
}
func (k *knapsack) LogShippingLevel() string {
	return k.flags.LogShippingLevel()
}

func (k *knapsack) SetInModernStandby(enabled bool) error {
	return k.flags.SetInModernStandby(enabled)
}
func (k *knapsack) InModernStandby() bool {
	return k.flags.InModernStandby()
}

func (k *knapsack) SetOsqueryHealthcheckStartupDelay(delay time.Duration) error {
	return k.flags.SetOsqueryHealthcheckStartupDelay(delay)
}
func (k *knapsack) OsqueryHealthcheckStartupDelay() time.Duration {
	return k.flags.OsqueryHealthcheckStartupDelay()
}

func (k *knapsack) LocalDevelopmentPath() string {
	return k.flags.LocalDevelopmentPath()
=======
>>>>>>> 782505f1
}<|MERGE_RESOLUTION|>--- conflicted
+++ resolved
@@ -153,309 +153,4 @@
 	}
 
 	return latestBin.Path
-<<<<<<< HEAD
-}
-
-func (k *knapsack) CertPins() [][]byte {
-	return k.flags.CertPins()
-}
-
-func (k *knapsack) RootPEM() string {
-	return k.flags.RootPEM()
-}
-
-func (k *knapsack) SetLoggingInterval(interval time.Duration) error {
-	return k.flags.SetLoggingInterval(interval)
-}
-func (k *knapsack) LoggingInterval() time.Duration {
-	return k.flags.LoggingInterval()
-}
-
-func (k *knapsack) EnableInitialRunner() bool {
-	return k.flags.EnableInitialRunner()
-}
-
-func (k *knapsack) Transport() string {
-	return k.flags.Transport()
-}
-
-func (k *knapsack) LogMaxBytesPerBatch() int {
-	return k.flags.LogMaxBytesPerBatch()
-}
-
-func (k *knapsack) SetDesktopEnabled(enabled bool) error {
-	return k.flags.SetDesktopEnabled(enabled)
-}
-func (k *knapsack) DesktopEnabled() bool {
-	return k.flags.DesktopEnabled()
-}
-
-func (k *knapsack) SetDesktopUpdateInterval(interval time.Duration) error {
-	return k.flags.SetDesktopUpdateInterval(interval)
-}
-func (k *knapsack) DesktopUpdateInterval() time.Duration {
-	return k.flags.DesktopUpdateInterval()
-}
-
-func (k *knapsack) SetDesktopMenuRefreshInterval(interval time.Duration) error {
-	return k.flags.SetDesktopMenuRefreshInterval(interval)
-}
-func (k *knapsack) DesktopMenuRefreshInterval() time.Duration {
-	return k.flags.DesktopMenuRefreshInterval()
-}
-
-func (k *knapsack) SetDebugServerData(debug bool) error {
-	return k.flags.SetDebugServerData(debug)
-}
-func (k *knapsack) DebugServerData() bool {
-	return k.flags.DebugServerData()
-}
-
-func (k *knapsack) SetForceControlSubsystems(force bool) error {
-	return k.flags.SetForceControlSubsystems(force)
-}
-func (k *knapsack) ForceControlSubsystems() bool {
-	return k.flags.ForceControlSubsystems()
-}
-
-func (k *knapsack) SetControlServerURL(url string) error {
-	return k.flags.SetControlServerURL(url)
-}
-func (k *knapsack) ControlServerURL() string {
-	return k.flags.ControlServerURL()
-}
-
-func (k *knapsack) SetControlRequestInterval(interval time.Duration) error {
-	return k.flags.SetControlRequestInterval(interval)
-}
-func (k *knapsack) SetControlRequestIntervalOverride(interval, duration time.Duration) {
-	k.flags.SetControlRequestIntervalOverride(interval, duration)
-}
-func (k *knapsack) ControlRequestInterval() time.Duration {
-	return k.flags.ControlRequestInterval()
-}
-
-func (k *knapsack) SetDisableControlTLS(disabled bool) error {
-	return k.flags.SetDisableControlTLS(disabled)
-}
-func (k *knapsack) DisableControlTLS() bool {
-	return k.flags.DisableControlTLS()
-}
-
-func (k *knapsack) SetInsecureControlTLS(disabled bool) error {
-	return k.flags.SetInsecureControlTLS(disabled)
-}
-func (k *knapsack) InsecureControlTLS() bool {
-	return k.flags.InsecureControlTLS()
-}
-
-func (k *knapsack) SetInsecureTLS(insecure bool) error {
-	return k.flags.SetInsecureTLS(insecure)
-}
-func (k *knapsack) InsecureTLS() bool {
-	return k.flags.InsecureTLS()
-}
-
-func (k *knapsack) SetInsecureTransportTLS(insecure bool) error {
-	return k.flags.SetInsecureTransportTLS(insecure)
-}
-func (k *knapsack) InsecureTransportTLS() bool {
-	return k.flags.InsecureTransportTLS()
-}
-
-func (k *knapsack) IAmBreakingEELicense() bool {
-	return k.flags.IAmBreakingEELicense()
-}
-
-func (k *knapsack) SetDebug(debug bool) error {
-	return k.flags.SetDebug(debug)
-}
-func (k *knapsack) Debug() bool {
-	return k.flags.Debug()
-}
-
-func (k *knapsack) DebugLogFile() string {
-	return k.flags.DebugLogFile()
-}
-
-func (k *knapsack) SetOsqueryVerbose(verbose bool) error {
-	return k.flags.SetOsqueryVerbose(verbose)
-}
-func (k *knapsack) OsqueryVerbose() bool {
-	return k.flags.OsqueryVerbose()
-}
-
-func (k *knapsack) SetWatchdogEnabled(enable bool) error {
-	return k.flags.SetWatchdogEnabled(enable)
-}
-func (k *knapsack) WatchdogEnabled() bool {
-	return k.flags.WatchdogEnabled()
-}
-
-func (k *knapsack) SetWatchdogDelaySec(sec int) error {
-	return k.flags.SetWatchdogDelaySec(sec)
-}
-func (k *knapsack) WatchdogDelaySec() int {
-	return k.flags.WatchdogDelaySec()
-}
-
-func (k *knapsack) SetWatchdogMemoryLimitMB(limit int) error {
-	return k.flags.SetWatchdogMemoryLimitMB(limit)
-}
-func (k *knapsack) WatchdogMemoryLimitMB() int {
-	return k.flags.WatchdogMemoryLimitMB()
-}
-
-func (k *knapsack) SetWatchdogUtilizationLimitPercent(limit int) error {
-	return k.flags.SetWatchdogUtilizationLimitPercent(limit)
-}
-func (k *knapsack) WatchdogUtilizationLimitPercent() int {
-	return k.flags.WatchdogUtilizationLimitPercent()
-}
-
-func (k *knapsack) OsqueryFlags() []string {
-	return k.flags.OsqueryFlags()
-}
-
-func (k *knapsack) OsqueryTlsConfigEndpoint() string {
-	return k.flags.OsqueryTlsConfigEndpoint()
-}
-func (k *knapsack) OsqueryTlsEnrollEndpoint() string {
-	return k.flags.OsqueryTlsEnrollEndpoint()
-}
-func (k *knapsack) OsqueryTlsLoggerEndpoint() string {
-	return k.flags.OsqueryTlsLoggerEndpoint()
-}
-func (k *knapsack) OsqueryTlsDistributedReadEndpoint() string {
-	return k.flags.OsqueryTlsDistributedReadEndpoint()
-}
-func (k *knapsack) OsqueryTlsDistributedWriteEndpoint() string {
-	return k.flags.OsqueryTlsDistributedWriteEndpoint()
-}
-
-func (k *knapsack) SetAutoupdate(enabled bool) error {
-	return k.flags.SetAutoupdate(enabled)
-}
-func (k *knapsack) Autoupdate() bool {
-	return k.flags.Autoupdate()
-}
-
-func (k *knapsack) SetTufServerURL(url string) error {
-	return k.flags.SetTufServerURL(url)
-}
-func (k *knapsack) TufServerURL() string {
-	return k.flags.TufServerURL()
-}
-
-func (k *knapsack) SetMirrorServerURL(url string) error {
-	return k.flags.SetMirrorServerURL(url)
-}
-func (k *knapsack) MirrorServerURL() string {
-	return k.flags.MirrorServerURL()
-}
-
-func (k *knapsack) SetAutoupdateInterval(interval time.Duration) error {
-	return k.flags.SetAutoupdateInterval(interval)
-}
-func (k *knapsack) AutoupdateInterval() time.Duration {
-	return k.flags.AutoupdateInterval()
-}
-
-func (k *knapsack) SetUpdateChannel(channel string) error {
-	return k.flags.SetUpdateChannel(channel)
-}
-func (k *knapsack) UpdateChannel() string {
-	return k.flags.UpdateChannel()
-}
-
-func (k *knapsack) SetAutoupdateInitialDelay(delay time.Duration) error {
-	return k.flags.SetAutoupdateInitialDelay(delay)
-}
-func (k *knapsack) AutoupdateInitialDelay() time.Duration {
-	return k.flags.AutoupdateInitialDelay()
-}
-
-func (k *knapsack) SetUpdateDirectory(directory string) error {
-	return k.flags.SetUpdateDirectory(directory)
-}
-func (k *knapsack) UpdateDirectory() string {
-	return k.flags.UpdateDirectory()
-}
-
-func (k *knapsack) SetExportTraces(enabled bool) error {
-	return k.flags.SetExportTraces(enabled)
-}
-func (k *knapsack) SetExportTracesOverride(value bool, duration time.Duration) {
-	k.flags.SetExportTracesOverride(value, duration)
-}
-func (k *knapsack) ExportTraces() bool {
-	return k.flags.ExportTraces()
-}
-
-func (k *knapsack) SetTraceSamplingRate(rate float64) error {
-	return k.flags.SetTraceSamplingRate(rate)
-}
-func (k *knapsack) SetTraceSamplingRateOverride(value float64, duration time.Duration) {
-	k.flags.SetTraceSamplingRateOverride(value, duration)
-}
-func (k *knapsack) TraceSamplingRate() float64 {
-	return k.flags.TraceSamplingRate()
-}
-
-func (k *knapsack) SetTraceIngestServerURL(url string) error {
-	return k.flags.SetTraceIngestServerURL(url)
-}
-func (k *knapsack) TraceIngestServerURL() string {
-	return k.flags.TraceIngestServerURL()
-}
-
-func (k *knapsack) SetDisableTraceIngestTLS(enabled bool) error {
-	return k.flags.SetDisableTraceIngestTLS(enabled)
-}
-func (k *knapsack) DisableTraceIngestTLS() bool {
-	return k.flags.DisableTraceIngestTLS()
-}
-
-func (k *knapsack) SetTraceBatchTimeout(duration time.Duration) error {
-	return k.flags.SetTraceBatchTimeout(duration)
-}
-func (k *knapsack) TraceBatchTimeout() time.Duration {
-	return k.flags.TraceBatchTimeout()
-}
-
-func (k *knapsack) SetLogIngestServerURL(url string) error {
-	return k.flags.SetLogIngestServerURL(url)
-}
-func (k *knapsack) LogIngestServerURL() string {
-	return k.flags.LogIngestServerURL()
-}
-
-func (k *knapsack) SetLogShippingLevel(level string) error {
-	return k.flags.SetLogShippingLevel(level)
-}
-func (k *knapsack) SetLogShippingLevelOverride(value string, duration time.Duration) {
-	k.flags.SetLogShippingLevelOverride(value, duration)
-}
-func (k *knapsack) LogShippingLevel() string {
-	return k.flags.LogShippingLevel()
-}
-
-func (k *knapsack) SetInModernStandby(enabled bool) error {
-	return k.flags.SetInModernStandby(enabled)
-}
-func (k *knapsack) InModernStandby() bool {
-	return k.flags.InModernStandby()
-}
-
-func (k *knapsack) SetOsqueryHealthcheckStartupDelay(delay time.Duration) error {
-	return k.flags.SetOsqueryHealthcheckStartupDelay(delay)
-}
-func (k *knapsack) OsqueryHealthcheckStartupDelay() time.Duration {
-	return k.flags.OsqueryHealthcheckStartupDelay()
-}
-
-func (k *knapsack) LocalDevelopmentPath() string {
-	return k.flags.LocalDevelopmentPath()
-=======
->>>>>>> 782505f1
 }