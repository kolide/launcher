// server is a http server that listens to a unix socket or named pipe for windows.
// Its implementation was driven by the need for "launcher proper" to be able to
// communicate with launcher desktop running as a separate process.
package server

import (
	"context"
	"encoding/json"
	"io"
	"net"
	"net/http"
	"os"
	"runtime"
	"strings"
	"time"

	"github.com/go-kit/kit/log"
	"github.com/go-kit/kit/log/level"
	"github.com/kolide/launcher/ee/desktop/notify"
	"github.com/kolide/launcher/pkg/backoff"
)

type DesktopServer struct {
<<<<<<< HEAD
	logger       log.Logger
	server       *http.Server
	listener     net.Listener
	shutdownChan chan<- struct{}
	authToken    string
	socketPath   string
	notifier     *notify.DesktopNotifier
=======
	logger           log.Logger
	server           *http.Server
	listener         net.Listener
	shutdownChan     chan<- struct{}
	authToken        string
	socketPath       string
	refreshListeners []func()
>>>>>>> a1d3377d
}

func New(logger log.Logger, authToken string, socketPath string, iconPath string, shutdownChan chan<- struct{}) (*DesktopServer, error) {
	desktopServer := &DesktopServer{
		shutdownChan: shutdownChan,
		authToken:    authToken,
		logger:       log.With(logger, "component", "desktop_server"),
		socketPath:   socketPath,
		notifier:     notify.NewDesktopNotifier(log.With(logger, "component", "desktop_notifier"), iconPath),
	}

	authedMux := http.NewServeMux()
	authedMux.HandleFunc("/shutdown", desktopServer.shutdownHandler)
<<<<<<< HEAD
	authedMux.HandleFunc("/ping", pingHandler)
	authedMux.HandleFunc("/notification", desktopServer.notificationHandler)
=======
	authedMux.HandleFunc("/ping", desktopServer.pingHandler)
	authedMux.HandleFunc("/refresh", desktopServer.refreshHandler)
>>>>>>> a1d3377d

	desktopServer.server = &http.Server{
		Handler: desktopServer.authMiddleware(authedMux),
	}

	// remove existing socket
	if err := desktopServer.removeSocket(); err != nil {
		return nil, err
	}

	listener, err := listener(socketPath)
	if err != nil {
		return nil, err
	}
	desktopServer.listener = listener

	desktopServer.server.RegisterOnShutdown(func() {
		// remove socket on shutdown
		if err := desktopServer.removeSocket(); err != nil {
			level.Error(logger).Log("msg", "removing socket on shutdown", "err", err)
		}
	})

	return desktopServer, nil
}

func (s *DesktopServer) Serve() error {
	return s.server.Serve(s.listener)
}

func (s *DesktopServer) Shutdown(ctx context.Context) error {
	err := s.server.Shutdown(ctx)
	if err != nil {
		return err
	}

	// on windows we need to expliclty close the listener
	// on non-windows this gives an error
	if runtime.GOOS == "windows" {
		if err := s.listener.Close(); err != nil {
			return err
		}
	}

	return nil
}

func (s *DesktopServer) shutdownHandler(w http.ResponseWriter, req *http.Request) {
	w.Header().Set("Content-Type", "application/json")
	w.WriteHeader(http.StatusOK)
	w.Write([]byte(`{"msg": "shutting down"}` + "\n"))
	s.shutdownChan <- struct{}{}
}

func (s *DesktopServer) pingHandler(w http.ResponseWriter, req *http.Request) {
	w.Header().Set("Content-Type", "application/json")
	w.WriteHeader(http.StatusOK)
	w.Write([]byte(`{"pong": "Kolide"}` + "\n"))
}

<<<<<<< HEAD
func (s *DesktopServer) notificationHandler(w http.ResponseWriter, req *http.Request) {
	b, err := io.ReadAll(req.Body)
	if err != nil {
		level.Error(s.logger).Log("msg", "could not read body of notification request", "err", err)
		w.WriteHeader(http.StatusBadRequest)
		return
	}
	defer req.Body.Close()

	var notificationToSend notify.Notification
	if err := json.Unmarshal(b, &notificationToSend); err != nil {
		level.Error(s.logger).Log("msg", "could not decode notification request", "err", err)
		w.WriteHeader(http.StatusBadRequest)
		return
	}

	if err := s.notifier.SendNotification(notificationToSend.Title, notificationToSend.Body); err != nil {
		w.WriteHeader(http.StatusInternalServerError)
		return
	}

	w.WriteHeader(http.StatusOK)
=======
func (s *DesktopServer) refreshHandler(w http.ResponseWriter, req *http.Request) {
	w.Header().Set("Content-Type", "application/json")
	w.WriteHeader(http.StatusOK)
	s.notifyRefreshListeners()
}

// Registers a listener to be notified when status data should be refreshed
func (s *DesktopServer) RegisterRefreshListener(f func()) {
	s.refreshListeners = append(s.refreshListeners, f)
}

// Notifies all listeners to refresh their status data
func (s *DesktopServer) notifyRefreshListeners() {
	for _, listener := range s.refreshListeners {
		listener()
	}
>>>>>>> a1d3377d
}

func (s *DesktopServer) authMiddleware(next http.Handler) http.Handler {
	return http.HandlerFunc(func(w http.ResponseWriter, r *http.Request) {

		authHeader := strings.Split(r.Header.Get("Authorization"), "Bearer ")

		if len(authHeader) != 2 {
			level.Debug(s.logger).Log("msg", "malformed authorization header")
			w.WriteHeader(http.StatusUnauthorized)
			return
		}

		if authHeader[1] != s.authToken {
			level.Debug(s.logger).Log("msg", "invalid authorization token")
			w.WriteHeader(http.StatusUnauthorized)
			return
		}

		next.ServeHTTP(w, r)
	})
}

// removeSocket is a helper function to remove the socket file. The reason it exists is that
// on windows, you can't delete a file that is opened by another resource. When the server
// shuts down, there is some lag time before the file is release, this can cause errors
// when trying to delete the file.
func (s *DesktopServer) removeSocket() error {
	return backoff.WaitFor(func() error {
		return os.RemoveAll(s.socketPath)
	}, 5*time.Second, 1*time.Second)
}<|MERGE_RESOLUTION|>--- conflicted
+++ resolved
@@ -21,23 +21,14 @@
 )
 
 type DesktopServer struct {
-<<<<<<< HEAD
-	logger       log.Logger
-	server       *http.Server
-	listener     net.Listener
-	shutdownChan chan<- struct{}
-	authToken    string
-	socketPath   string
-	notifier     *notify.DesktopNotifier
-=======
 	logger           log.Logger
 	server           *http.Server
 	listener         net.Listener
 	shutdownChan     chan<- struct{}
 	authToken        string
 	socketPath       string
+	notifier         *notify.DesktopNotifier
 	refreshListeners []func()
->>>>>>> a1d3377d
 }
 
 func New(logger log.Logger, authToken string, socketPath string, iconPath string, shutdownChan chan<- struct{}) (*DesktopServer, error) {
@@ -51,13 +42,9 @@
 
 	authedMux := http.NewServeMux()
 	authedMux.HandleFunc("/shutdown", desktopServer.shutdownHandler)
-<<<<<<< HEAD
-	authedMux.HandleFunc("/ping", pingHandler)
+	authedMux.HandleFunc("/ping", desktopServer.pingHandler)
 	authedMux.HandleFunc("/notification", desktopServer.notificationHandler)
-=======
-	authedMux.HandleFunc("/ping", desktopServer.pingHandler)
 	authedMux.HandleFunc("/refresh", desktopServer.refreshHandler)
->>>>>>> a1d3377d
 
 	desktopServer.server = &http.Server{
 		Handler: desktopServer.authMiddleware(authedMux),
@@ -118,7 +105,6 @@
 	w.Write([]byte(`{"pong": "Kolide"}` + "\n"))
 }
 
-<<<<<<< HEAD
 func (s *DesktopServer) notificationHandler(w http.ResponseWriter, req *http.Request) {
 	b, err := io.ReadAll(req.Body)
 	if err != nil {
@@ -141,7 +127,8 @@
 	}
 
 	w.WriteHeader(http.StatusOK)
-=======
+}
+
 func (s *DesktopServer) refreshHandler(w http.ResponseWriter, req *http.Request) {
 	w.Header().Set("Content-Type", "application/json")
 	w.WriteHeader(http.StatusOK)
@@ -158,7 +145,6 @@
 	for _, listener := range s.refreshListeners {
 		listener()
 	}
->>>>>>> a1d3377d
 }
 
 func (s *DesktopServer) authMiddleware(next http.Handler) http.Handler {
