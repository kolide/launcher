package runtime

import (
	"fmt"
	"os"
	"os/exec"
	"os/user"
	"path/filepath"
	"runtime"
	"testing"
	"time"

	"github.com/go-kit/kit/log"
	"github.com/stretchr/testify/assert"
	"github.com/stretchr/testify/require"
)

func TestDesktopUserProcessRunner_Execute(t *testing.T) {
	t.Parallel()

<<<<<<< HEAD
	if runtime.GOOS == "linux" {
		t.Skip("skipping linux test because it's not implemented")
	}

=======
>>>>>>> 33d41f0f
	// When running this using the golang test harness, it will leave behind process if you do not build the binary first.
	// On mac os you can find these by setting the executable path to an empty string before running the tests, then search
	// the processes in a terminal using: ps aux -o ppid | runtime.test after the tests have completed, you'll also see the
	// CPU consumtion go way up.

	// To get around the issue mentioned above, build the binary first and set it's path as the executable path on the runner.
	executablePath := filepath.Join(t.TempDir(), "desktop-test")

	if runtime.GOOS == "windows" {
		executablePath = fmt.Sprintf("%s.exe", executablePath)
	}

	err := exec.Command("go", "build", "-o", executablePath, "../../../cmd/launcher").Run()
	require.NoError(t, err)

	tests := []struct {
		name  string
		setup func(*testing.T, *DesktopUsersProcessesRunner)
	}{
		{
			name: "happy path",
		},
		{
			name: "new process started if old one gone",
			setup: func(t *testing.T, r *DesktopUsersProcessesRunner) {
				user, err := user.Current()
				require.NoError(t, err)
				r.uidProcs[user.Uid] = &os.Process{Pid: -2000}
			},
		},
		{
			name: "procs waitgroup times out",
			setup: func(t *testing.T, r *DesktopUsersProcessesRunner) {
				r.procsWgTimeout = time.Millisecond
				// wg will never be done, so we should time out
				r.procsWg.Add(1)
			},
		},
	}
	for _, tt := range tests {
		tt := tt
		t.Run(tt.name, func(t *testing.T) {
			t.Parallel()

			r := New(log.NewNopLogger(), time.Second*1)
			r.executablePath = executablePath

			if tt.setup != nil {
				tt.setup(t, r)
			}

			go func() {
				assert.NoError(t, r.Execute())
			}()

			// let is run a few interval
			time.Sleep(r.executionInterval * 3)
			r.Interrupt(nil)

			user, err := user.Current()
			require.NoError(t, err)
			assert.Contains(t, r.uidProcs, user.Uid)
			assert.Len(t, r.uidProcs, 1)

			t.Cleanup(func() {
				// the cleanup of the t.TempDir() will happen before the binary built for the tests is closed,
				// on windows this will cause an error, so just wait for all the processes to finish
				for _, p := range r.uidProcs {
					p.Wait()
				}
			})
		})
	}
}<|MERGE_RESOLUTION|>--- conflicted
+++ resolved
@@ -17,14 +17,10 @@
 
 func TestDesktopUserProcessRunner_Execute(t *testing.T) {
 	t.Parallel()
-
-<<<<<<< HEAD
 	if runtime.GOOS == "linux" {
 		t.Skip("skipping linux test because it's not implemented")
 	}
-
-=======
->>>>>>> 33d41f0f
+  
 	// When running this using the golang test harness, it will leave behind process if you do not build the binary first.
 	// On mac os you can find these by setting the executable path to an empty string before running the tests, then search
 	// the processes in a terminal using: ps aux -o ppid | runtime.test after the tests have completed, you'll also see the
