--- conflicted
+++ resolved
@@ -108,8 +108,7 @@
 		// bhr contains the data returned by the request defined above
 		bhr := &bufferedHttpResponse{}
 		next.ServeHTTP(bhr, newReq)
-
-<<<<<<< HEAD
+    
 		var response []byte
 		// it's possible the keys will be noop keys, then they will error or give nil when crypto.Signer funcs are called
 		// krypto library has a nil check for the object but not the funcs, so if are getting nil from the funcs, just
@@ -119,10 +118,7 @@
 		} else {
 			response, err = challengeBox.Respond(e.localDbSigner, nil, bhr.Bytes())
 		}
-
-=======
-		response, err := challengeBox.Respond(e.signer, nil, bhr.Bytes())
->>>>>>> 9268a7bb
+    
 		if err != nil {
 			level.Debug(e.logger).Log("msg", "failed to respond", "err", err)
 			w.WriteHeader(http.StatusUnauthorized)
