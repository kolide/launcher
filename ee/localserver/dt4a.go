package localserver

import (
	"context"
	"log/slog"
	"net/http"
	"strings"
	"time"

	"github.com/kolide/launcher/ee/observability"
)

var (
	// legacyDt4aInfoKey is the key that was used to store dt4a info that was not tied to dt4a IDs
	// can be removed when unauthed /zta endpoint is removed
	legacyDt4aInfoKey = []byte("localserver_zta_info")
)

const (
	accelerateInterval = 5 * time.Second
	accelerateDuration = 5 * time.Minute
)

func (ls *localServer) requestDt4aInfoHandler() http.Handler {
	return http.HandlerFunc(ls.requestDt4aInfoHandlerFunc)
}

func (ls *localServer) requestDt4aInfoHandlerFunc(w http.ResponseWriter, r *http.Request) {
	r, span := observability.StartHttpRequestSpan(r, "path", r.URL.Path)
	defer span.End()

	// This check is superfluous with the check in the middleware -- but we still have one
	// unauthenticated endpoint that points directly to this handler, so we're leaving the check
	// in both places for now. We can remove it once /zta is removed.
	requestOrigin := r.Header.Get("Origin")
	if requestOrigin != "" {
		if _, ok := allowlistedDt4aOriginsLookup[requestOrigin]; !ok && !strings.HasPrefix(requestOrigin, safariWebExtensionScheme) {
			escapedOrigin := strings.ReplaceAll(strings.ReplaceAll(requestOrigin, "\n", ""), "\r", "") // remove any newlines
			ls.slogger.Log(r.Context(), slog.LevelInfo,
				"received dt4a request with origin not in allowlist",
				"req_origin", escapedOrigin,
			)
			w.WriteHeader(http.StatusForbidden)
			return
		}
	}

	// We only allow acceleration via this endpoint if this testing flag is set.
	if ls.knapsack.AllowOverlyBroadDt4aAcceleration() {
		ls.accelerate(r.Context())
	}

	// this should be removed when we drop unauthed endpoint
	if r.Header.Get(dt4aAccountUuidHeaderKey) == "" {
		// This is a legacy request to the unauthed endpoint that does not include the dt4a account uuid header.
		// We will return the dt4a info stored under the legacy key.
		dt4aInfo, err := ls.knapsack.Dt4aInfoStore().Get(legacyDt4aInfoKey)
		if err != nil {
			ls.slogger.Log(r.Context(), slog.LevelWarn,
				"could not retrieve dt4a info from store using legacy dt4a key",
				"err", err,
			)

			w.WriteHeader(http.StatusInternalServerError)
			return
		}

		if len(dt4aInfo) == 0 {
			w.WriteHeader(http.StatusNotFound)
			return
		}

		w.Header().Set("Content-Type", "application/json")
		w.Write(dt4aInfo)
		return
	}

	// dt4aAccountUuid is set, so we will try to get the dt4a info using the account uuid
	dt4aInfo, err := ls.knapsack.Dt4aInfoStore().Get([]byte(r.Header.Get(dt4aAccountUuidHeaderKey)))
	if err != nil {
<<<<<<< HEAD
		ls.slogger.Log(r.Context(), slog.LevelWarn,
			"could not retrieve dt4a info from store using dt4a account uuid",
=======
		observability.SetError(span, err)
		ls.slogger.Log(r.Context(), slog.LevelError,
			"could not retrieve dt4a info from store",
>>>>>>> 4951ee6a
			"err", err,
		)

		w.WriteHeader(http.StatusInternalServerError)
		return
	}

	if len(dt4aInfo) == 0 {
		w.WriteHeader(http.StatusNotFound)
		return
	}

	w.Header().Set("Content-Type", "application/json")
	w.Write(dt4aInfo)
}

func (ls *localServer) requestDt4aAccelerationHandler() http.Handler {
	return http.HandlerFunc(ls.requestDt4aAccelerationHandlerFunc)
}

func (ls *localServer) requestDt4aAccelerationHandlerFunc(w http.ResponseWriter, r *http.Request) {
	r, span := observability.StartHttpRequestSpan(r, "path", r.URL.Path)
	defer span.End()

	ls.accelerate(r.Context())

	w.WriteHeader(http.StatusNoContent)
}

func (ls *localServer) accelerate(ctx context.Context) {
	// Accelerate requests to control server
	ls.knapsack.SetControlRequestIntervalOverride(accelerateInterval, accelerateDuration)

	// Accelerate osquery distributed requests
	ls.knapsack.SetDistributedForwardingIntervalOverride(accelerateInterval, accelerateDuration)

	ls.slogger.Log(ctx, slog.LevelInfo,
		"accelerated control server and osquery distributed requests",
		"interval", accelerateInterval.String(),
		"duration", accelerateDuration.String(),
	)
}

func (ls *localServer) requestDt4aHealthHandler() http.Handler {
	return http.HandlerFunc(func(w http.ResponseWriter, r *http.Request) {
		w.Write([]byte("OK"))
	})
}<|MERGE_RESOLUTION|>--- conflicted
+++ resolved
@@ -78,14 +78,9 @@
 	// dt4aAccountUuid is set, so we will try to get the dt4a info using the account uuid
 	dt4aInfo, err := ls.knapsack.Dt4aInfoStore().Get([]byte(r.Header.Get(dt4aAccountUuidHeaderKey)))
 	if err != nil {
-<<<<<<< HEAD
-		ls.slogger.Log(r.Context(), slog.LevelWarn,
-			"could not retrieve dt4a info from store using dt4a account uuid",
-=======
 		observability.SetError(span, err)
 		ls.slogger.Log(r.Context(), slog.LevelError,
-			"could not retrieve dt4a info from store",
->>>>>>> 4951ee6a
+			"could not retrieve dt4a info from store using dt4a account uuid",
 			"err", err,
 		)
 
